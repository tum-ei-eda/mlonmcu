# This file is part of MLonMCU.
# See https://github.com/tum-ei-eda/mlonmcu.git for further info.
#
# Licensed under the Apache License, Version 2.0 (the "License");
# you may not use this file except in compliance with the License.
# You may obtain a copy of the License at
#
#     http://www.apache.org/licenses/LICENSE-2.0
#
# Unless required by applicable law or agreed to in writing, software
# distributed under the License is distributed on an "AS IS" BASIS,
# WITHOUT WARRANTIES OR CONDITIONS OF ANY KIND, either express or implied.
# See the License for the specific language governing permissions and
# limitations under the License.
#
<<<<<<< HEAD
from .riscv import EtissPulpinoTarget, SpikeTarget, OVPSimTarget, RiscvQemuTarget, GvsocPulpTarget, AraTarget, TGCTarget
=======
from .riscv import (
    EtissPulpinoTarget,
    SpikeTarget,
    OVPSimTarget,
    COREVOVPSimTarget,
    RiscvQemuTarget,
    GvsocPulpTarget,
    EtissTarget,
    AraTarget,
    AraRtlTarget,
    CV32E40PTarget,
    VicunaTarget,
)
>>>>>>> 9fd39d11
from .arm import Corstone300Target
from .host_x86 import HostX86Target

TARGET_REGISTRY = {}


def register_target(target_name, t, override=False):
    global TARGET_REGISTRY

    if target_name in TARGET_REGISTRY and not override:
        raise RuntimeError(f"Target {target_name} is already registered")
    TARGET_REGISTRY[target_name] = t


def get_targets():
    return TARGET_REGISTRY


register_target("etiss_pulpino", EtissPulpinoTarget)
register_target("etiss", EtissTarget)
register_target("host_x86", HostX86Target)
register_target("corstone300", Corstone300Target)
register_target("spike", SpikeTarget)
register_target("ovpsim", OVPSimTarget)
register_target("corev_ovpsim", COREVOVPSimTarget)
register_target("riscv_qemu", RiscvQemuTarget)
register_target("gvsoc_pulp", GvsocPulpTarget)
register_target("ara", AraTarget)
<<<<<<< HEAD
register_target("tgc", TGCTarget)
=======
register_target("ara_rtl", AraRtlTarget)
register_target("cv32e40p", CV32E40PTarget)
register_target("vicuna", VicunaTarget)
>>>>>>> 9fd39d11
<|MERGE_RESOLUTION|>--- conflicted
+++ resolved
@@ -13,9 +13,6 @@
 # See the License for the specific language governing permissions and
 # limitations under the License.
 #
-<<<<<<< HEAD
-from .riscv import EtissPulpinoTarget, SpikeTarget, OVPSimTarget, RiscvQemuTarget, GvsocPulpTarget, AraTarget, TGCTarget
-=======
 from .riscv import (
     EtissPulpinoTarget,
     SpikeTarget,
@@ -28,8 +25,8 @@
     AraRtlTarget,
     CV32E40PTarget,
     VicunaTarget,
+    TGCTarget,
 )
->>>>>>> 9fd39d11
 from .arm import Corstone300Target
 from .host_x86 import HostX86Target
 
@@ -58,10 +55,7 @@
 register_target("riscv_qemu", RiscvQemuTarget)
 register_target("gvsoc_pulp", GvsocPulpTarget)
 register_target("ara", AraTarget)
-<<<<<<< HEAD
 register_target("tgc", TGCTarget)
-=======
 register_target("ara_rtl", AraRtlTarget)
 register_target("cv32e40p", CV32E40PTarget)
-register_target("vicuna", VicunaTarget)
->>>>>>> 9fd39d11
+register_target("vicuna", VicunaTarget)