---
# The MLONMCU_HOME is filled in automatically when creating the environment
home: "{{ home_dir }}"
logging:
  level: DEBUG
  to_file: false
  rotate: false
cleanup:
  auto: true
  keep: 50
# Default locations for certain directoriescan be changed here
# Non-absolute paths will always be threated relative to the MLONMCU_HOME
paths:
  # Where the dependencies are downloaded and installed
  deps: deps
  # If logging to file is used keep logs in this directory
  logs: logs
  # Location where reports and artifacts are written to
  results: results
  # Directory where custom extensions can be integrated
  plugins: plugins
  # Directory for intermediate build products, should be located on a large enough drive
  temp: temp
  # A collection of models which will be used to look for models
  # The paths will be checked in the order defined here stopping at the first match
  # Non-existant paths will be skipped without throwing an error
  models:
    - "{{ home_dir }}/models"
    - "{{ config_dir }}/models"
# Here default clone_urls
repos:
  tensorflow:
    url: "https://github.com/tensorflow/tflite-micro.git"
    ref: f050eec7e32a0895f7658db21a4bdbd0975087a5
  tvm:
    url: "https://github.com/apache/tvm.git"
<<<<<<< HEAD
    ref: de6d8067754d746d88262c530b5241b5577b9aae
    options:
      recursive: true
  utvm_staticrt_codegen:
    url: "https://github.com/tum-ei-eda/utvm_staticrt_codegen.git"
    ref: 1b296f1efcc28671ee21ccbe86a81b968db8b1e5
=======
    # ref: de6d8067754d746d88262c530b5241b5577b9aae
    ref: 604b263dd5834f8bd96dc1876f4bad74100f692b
>>>>>>> 0bb34bce
  tvm_extensions:
    url: "https://github.com/tum-ei-eda/tvm_extensions.git"
    ref: 3ccd1ad8e4eed0cd86bfbd866d066833fd174dcb
  muriscvnn:
    url: "https://github.com/tum-ei-eda/muriscv-nn.git"
    ref: c023b80a51c1b48ec62b9b092d047e9ac0bab3e8
  etiss:
    url: "https://github.com/tum-ei-eda/etiss.git"
    ref: 40c0b920cf4072adf189211ca44291534355dcfd
  spike:
    url: "https://github.com/riscv-software-src/riscv-isa-sim.git"
    ref: 0bc176b3fca43560b9e8586cdbc41cfde073e17a
  spikepk:
    url: "https://github.com/riscv-software-src/riscv-pk.git"
    ref: 7e9b671c0415dfd7b562ac934feb9380075d4aa2
  cmsis:
    url: "https://github.com/PhilippvK/CMSIS_5.git"
    ref: ad1c3cad8f1240ef14a2c55381a78d792d76ec4d
  mlif:
    url: "https://github.com/tum-ei-eda/mlonmcu-sw.git"
    ref: 711e7cf8ecfe67cdc09f963eb2db46a9da39de86
  espidf:
    url: "https://github.com/espressif/esp-idf.git"
    ref: release/v4.4
    options:
      recursive: true
  microtvm_etiss:
    url: "https://github.com/PhilippvK/microtvm-etiss-template.git"
    ref: 95ed42e4cc1dfbcccb39a0a5b8f95ca22bbef9cc
  microtvm_spike:
    url: "https://github.com/PhilippvK/microtvm-spike-template.git"
    ref: ffba460345f5b8682e2a6cb315699ff872c6221e
  zephyr:
    url: "https://github.com/zephyrproject-rtos/zephyr.git"
    ref: v3.2.0
  tflite_pack:
    url: "https://github.com/tum-ei-eda/tflite-pack.git"
    ref: 439b78d36456f716629ad9dbaff9734baaa75db9
  layergen:
    url: "https://github.com/PhilippvK/ml-layer-gen.git"
    ref: 7c56995616fb1c246cb889972fdbe46dd217d758
  dtc:
    url: "https://github.com/dgibson/dtc.git"
    ref: main
# Here all supported frameworks with their specific features are defined
# Optionally disable unwanted or incomatible backends or features here
# The configured defaults are used if no backend was specified in the command line options
frameworks:
  default: tvm
  tflm:
    enabled: true
    backends:
      default: tflmi
      tflmi:
        enabled: true
        features:
          debug_arena: true
    features:
      muriscvnn: true
      cmsisnn: false
  tvm:
    enabled: true
    backends:
      default: tvmaot
      tvmrt:
        enabled: true
        features:
          debug_arena: true
          disable_legalize: false
          autotuned: true
          moiopt: true
      tvmaot:
        enabled: true
        features:
          debug_arena: true
          unpacked_api: true
          usmp: true
          disable_legalize: false
          autotuned: true
          moiopt: true
      tvmaotplus:
        enabled: true
        features:
          debug_arena: true
          disable_legalize: false
          autotuned: true
          moiopt: true
      tvmllvm:
        enabled: true
        features:
          # unpacked_api: true
          disable_legalize: false
          autotuned: true
          moiopt: true
    features:
      cmsisnnbyoc: false
      muriscvnnbyoc: false
# Some frontends are experimental and therefore disabled here
# Features like packing are only available in certain environments
frontends:
  tflite:
    enabled: true
    features:
      validate: true
      visualize: true
      split_layers: false
  relay:
    enabled: true
    features:
      relayviz: true
  packed:
    enabled: false
    features:
      packing: true
      packed: true
  onnx:
    enabled: true
  pb:
    enabled: true
  paddle:
    enabled: true
  layergen:
    enabled: true
  # TODO: saved_model (TF->TFLITE), ipynb (IPYNB->?)
# Some targets/platforms support multiple toolchains
toolchains:
  gcc: true
  llvm: true
# Platform extend the number of supported targets
platforms:
  mlif:
    enabled: true
    features:
      debug: true
      validate: true
      benchmark: true
  espidf:
    enabled: false
    features:
      debug: true
  zephyr:
    enabled: false
    features:
      debug: true
  tvm:
    enabled: true
    features:
      benchmark: true
      tvm_rpc: true
      autotune: true
      tvm_profile: true
  microtvm:
    enabled: true
    features: []
      # validate: true
# List of supported targets in the environment
targets:
  default: etiss_pulpino
  etiss_pulpino:
    enabled: true
    features:
      gdbserver: true
      etissdbg: true
      trace: true
      log_instrs: true
      # vext: true
      # pext: true
  etiss:
    enabled: true
    features:
      gdbserver: true
      etissdbg: true
      trace: true
      log_instrs: true
      # vext: true
      # pext: true
  host_x86:
    enabled: true
    features:
      gdbserver: true
  spike:
    enabled: true
    features:
      vext: false
      pext: false
      cachesim: true
      log_instrs: true
  ovpsim:
    enabled: false
    features:
      vext: false
      pext: false
      log_instrs: true
  corstone300:
    enabled: false
    features:
      ethosu: false
      arm_mvei: true
      arm_dsp: true
  riscv_qemu:
    enabled: true
    features:
      vext: false
  microtvm_host:
    enabled: true
  microtvm_spike:
    enabled: true
  microtvm_zephyr:
    enabled: false
  microtvm_arduino:
    enabled: false
  microtvm_etiss:
    enabled: true
  microtvm_espidf:
    enabled: false
  tvm_cpu:
    enabled: true
postprocesses:
  use:
  # - detailed_cycles
  # - average_cycles
  # - filter_cols
  # - features2cols
  # - config2cols
  # - bytes2kb
  # - visualize
# This is where further options such as specific versions of dependencies can be set in the furture
vars:
  allow_extensions: false
  # tvm.make_tool: "ninja"
  llvm.version: "14.0.0"
  runs_per_stage: true
  riscv_gcc.dl_url: "https://syncandshare.lrz.de/dl/fiD9HnHYkb2V8kNbVQYv242m/rv32gc.tar.gz"
  riscv_gcc.dl_url_vext: "https://syncandshare.lrz.de/dl/fiGp4r3f6SZaC5QyDi6QUiNQ/rv32gcv_new.tar.gz"
  riscv_gcc.dl_url_pext: "https://syncandshare.lrz.de/dl/fiNvP4mzVQ8uDvgT9Yf2bqNk/rv32gcp.tar.xz"
flags:
  tflmc.exe:
  - x86<|MERGE_RESOLUTION|>--- conflicted
+++ resolved
@@ -34,17 +34,10 @@
     ref: f050eec7e32a0895f7658db21a4bdbd0975087a5
   tvm:
     url: "https://github.com/apache/tvm.git"
-<<<<<<< HEAD
-    ref: de6d8067754d746d88262c530b5241b5577b9aae
+    # ref: de6d8067754d746d88262c530b5241b5577b9aae
+    ref: 604b263dd5834f8bd96dc1876f4bad74100f692b
     options:
       recursive: true
-  utvm_staticrt_codegen:
-    url: "https://github.com/tum-ei-eda/utvm_staticrt_codegen.git"
-    ref: 1b296f1efcc28671ee21ccbe86a81b968db8b1e5
-=======
-    # ref: de6d8067754d746d88262c530b5241b5577b9aae
-    ref: 604b263dd5834f8bd96dc1876f4bad74100f692b
->>>>>>> 0bb34bce
   tvm_extensions:
     url: "https://github.com/tum-ei-eda/tvm_extensions.git"
     ref: 3ccd1ad8e4eed0cd86bfbd866d066833fd174dcb
