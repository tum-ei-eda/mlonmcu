#
# Copyright (c) 2022 TUM Department of Electrical and Computer Engineering.
#
# This file is part of MLonMCU.
# See https://github.com/tum-ei-eda/mlonmcu.git for further info.
#
# Licensed under the Apache License, Version 2.0 (the "License");
# you may not use this file except in compliance with the License.
# You may obtain a copy of the License at
#
#     http://www.apache.org/licenses/LICENSE-2.0
#
# Unless required by applicable law or agreed to in writing, software
# distributed under the License is distributed on an "AS IS" BASIS,
# WITHOUT WARRANTIES OR CONDITIONS OF ANY KIND, either express or implied.
# See the License for the specific language governing permissions and
# limitations under the License.
#
"""Definition if the contextmanager for mlonmcu environments."""

import sys
import os
import shutil
import tempfile
from typing import List, Union, Optional, Dict
from pathlib import Path
import filelock

from mlonmcu.utils import ask_user
from mlonmcu.logging import get_logger, set_log_file
from mlonmcu.session.run import Run, ArchivedRun
from mlonmcu.session.session import Session
from mlonmcu.setup.cache import TaskCache
import mlonmcu.setup.utils as utils
from mlonmcu.plugins import process_extensions
from mlonmcu.context.read_write_filelock import ReadFileLock, WriteFileLock, RWLockTimeout

from mlonmcu.environment.environment import Environment, UserEnvironment

from mlonmcu.environment.list import get_environments_map
from mlonmcu.environment.config import get_environments_dir, get_plugins_dir

logger = get_logger()


def lookup_environment() -> Environment:
    """Helper function to automatically find a suitable environment.

    This function is used if neither a name nor a path of the environment was specified by the user.
    The lookup follows a predefined order:
    - Check current working directory
    - Check MLONMCU_HOME environment variable
    - Default environment for current user

    Returns
    -------
    environment : Path
        The environment (if the lookup was successful).
    """
    logger.debug("Starting lookup for mlonmcu environment")

    logger.debug("First checking in local working directory")
    path = os.path.join(os.getcwd(), "environment.yml")
    if os.path.exists(path):
        logger.debug("Found environment directory: %s", path)
        return path

    logger.debug("Next checking environment variables")
    home = os.environ.get("MLONMCU_HOME")
    if home:
        path = os.path.join(home, "environment.yml")
        if os.path.exists(path):
            logger.debug("Found environment directory: %s", path)
            return path

    logger.debug("Looking for default environment for current user")
    envs_list = get_environments_map()
    if "default" in envs_list:
        assert "path" in envs_list["default"]
        directory = envs_list["default"]["path"]
        path = os.path.join(directory, "environment.yml")
        if os.path.exists(path):
            logger.debug("Found environment directory: %s", path)
            return path
    return None


def get_environment_by_path(path: Union[str, Path]) -> Environment:
    """Utility to find an environment file using a supplied path.

    Parameters
    ----------
    path : str/Path
        The path of the environment (or its YAML file).

    Returns
    -------
    Environment:
        The environment (if the lookup was successful).
    """
    if isinstance(path, str):
        path = Path(path)
    assert isinstance(path, Path)
    if path.is_dir():
        path = path / "environment.yml"
    if path.is_file():
        return path
    return None


def get_environment_by_name(name: str) -> Environment:
    """Utility to find an environment file using a supplied name.

    Parameters
    ----------
    name : str
        The name/alias if the environment.

    Returns
    -------
    Environment :
        The environment (if the lookup was successful).
    """
    # TODO: parse the ini file instead
    environments_dir = get_environments_dir()
    if environments_dir.is_dir():
        path = environments_dir / name
        if path.is_dir():
            return get_environment_by_path(path)
    return None


def get_ids(directory: Path) -> List[int]:
    """Get a sorted list of ids for sessions/runs found in the given directory.

    Parameters
    ----------
    directory : Path
        Directory where the sessions/runs are stored.

    Returns:
    list
        List of integers representing the session numbers. Empty list if directory does not exist.
    """
    if not directory.is_dir():
        return []

    ids = [int(o) for o in os.listdir(directory) if os.path.isdir(directory / o) and not os.path.islink(directory / o)]
    return sorted(ids)  # TODO: sort by session datetime?


def lookup_session_label(session_labels: Dict[str, int], sess_idx: int) -> Optional[int]:
    for label, session in session_labels.items():
        if session == sess_idx:
            return label
    return None


def get_session_labels(env: Environment) -> Dict[str, int]:
    # TODO: write session label to sess dir instead!
    ret = {}
    results_dir = env.paths["results"].path
    # TODO: handle excel reports was well?
    csv_files = results_dir.glob("*.csv")
    for csv_file in csv_files:
        # print("csv_file", csv_file)
        label = csv_file.stem
        import pandas as pd

        report_df = pd.read_csv(csv_file)
        # not all reports will have session col
        if "Session" not in report_df.columns:
            continue
        if len(report_df) == 0:
            continue
        sessions = list(report_df["Session"].unique())
        assert len(sessions) == 1
        session = sessions[0]
        # print("label", label)
        # print("session", session)
        ret[label] = session
    return ret


def load_recent_sessions(env: Environment, count: int = None) -> List[Session]:
    """Get a list of recent sessions for the environment.

    Parameters
    ----------
    env : Environment
        MLonMCU environment which should be used.
    count : int
        Maximum number of sessions to return. Collect all if None.

    Returns
    -------
    list:
        The resulting list of session objects.
    """

    if count is not None:
        raise NotImplementedError()
    sessions = []

    sessions_directory = env.paths["temp"].path / "sessions"

    # TODO: in the future also strs (custom or hash) should be allowed
    session_ids = get_ids(sessions_directory)

    session_labels = get_session_labels(env)

    for sid in session_ids:
        session_directory = sessions_directory / str(sid)
        # session_file = sessions_directory / str(sid) / "session.txt"
        # if not session_file.is_file():
        #     continue
        runs_directory = session_directory / "runs"
        run_ids = get_ids(runs_directory)
        runs = []
        for rid in run_ids:
            run_directory = runs_directory / str(rid)
            # run_file = run_directory / "run.txt"
            # run = Run.from_file(run_file)  # TODO: actually implement run restore
            run = ArchivedRun.from_dir(run_directory)
            # run.archived = True
            # run.dir = run_directory
            runs.append(run)
        label = lookup_session_label(session_labels, sid)
        if label is None:
            label = "unknown"
        session = Session(idx=sid, label=label, archived=True, dest=session_directory)
        session.runs = runs
        session.dir = session_directory
        sessions.append(session)
    return sessions


def resolve_environment_file(name: str = None, path: str = None) -> Path:
    """Utility to find the environment file by a optionally given name or path.

    The lookup is performed in a predefined order:
    - If specified: name/path
    - Else: see lookup_environment()

    Parameters
    ----------
    name : str
        Hint for the environment name provided by the user.
    path : str
        Hint for the environment path provided by the user.

    Returns
    -------
    Path :
        Path to the found environment.yml (if sucessful)
    """
    if name and path:
        raise RuntimeError("mlonmcu environments are specified either by name OR path")
    if name:
        env_file = get_environment_by_name(name)
    elif path:
        env_file = get_environment_by_path(path)
    else:
        env_file = lookup_environment()
        if not env_file:
            raise RuntimeError("Lookup for mlonmcu environment was not successful.")
    assert env_file is not None, "Environment not found!"
    return Path(env_file)


def setup_logging(environment):
    """Check logging settings for environment and initialize the logs directory.

    Attributes
    ----------
    environment : Environment
        The MLonMCU Environment where paths, repos, features,... are configured.
    """
    defaults = environment.defaults
    level = defaults.log_level
    to_file = defaults.log_to_file
    rotate = defaults.log_rotate
    if to_file:
        assert "logs" in environment.paths, "To use a logfile, define a logging directory in your environment.yml"
        directory = environment.paths["logs"].path
        if not directory.is_dir():
            directory.mkdir()
        path = directory / "mlonmcu.log"
        set_log_file(path, level=level, rotate=rotate)


class MlonMcuContext:
    """Contextmanager for mlonmcu environments.

    Attributes
    ----------
    environment : Environment
        The MLonMCU Environment where paths, repos, features,... are configured.
    deps_lock : str ("read" or "write" default "write")
        Read means that the program does not write to the ./deps folder in the env folder.
    sessions : list
        List of sessions for the current environment.
    session_idx : list
        A counter for determining the next session index.
    cache : TaskCache
        The cache where paths of installed dependencies can be looked up.


    """

    def __init__(self, name: str = None, path: str = None, deps_lock: str = "write"):
        env_file = resolve_environment_file(name=name, path=path)
        assert env_file is not None, "Unable to find a MLonMCU environment"
        self.environment = UserEnvironment.from_file(env_file)  # TODO: move to __enter__
        actual_home = env_file.parent.resolve()
        specified_home = Path(self.environment.home).resolve()
        if specified_home != actual_home:
            logger.warning(
                "The HOME directory %s specified in environment.yml does not match workspace directory %s!",
                specified_home,
                actual_home,
            )
        setup_logging(self.environment)
        assert deps_lock in ["read", "write"]
        if deps_lock == "read":
            self.deps_lock = ReadFileLock(os.path.join(self.environment.home, ".deps_lock"))
        elif deps_lock == "write":
            self.deps_lock = WriteFileLock(os.path.join(self.environment.home, ".deps_lock"))
        self.latest_session_link_lock = filelock.FileLock(
            os.path.join(self.environment.home, ".latest_session_link_lock")
        )
        # Reusing lock for latest session link here...
        try:
            lock = self.latest_session_link_lock.acquire(timeout=10)
        except filelock.Timeout as err:
            raise RuntimeError("Lock on current context could not be aquired.") from err
        else:
            with lock:
                self.sessions = load_recent_sessions(self.environment)
                if self.environment.defaults.cleanup_auto:
                    logger.debug("Cleaning up old sessions automaticaly")
                    self.cleanup_sessions(keep=self.environment.defaults.cleanup_keep, interactive=False)
                    self.sessions = load_recent_sessions(self.environment)
                self.session_idx = self.sessions[-1].idx if len(self.sessions) > 0 else -1
                logger.debug(f"Restored {len(self.sessions)} recent sessions")
        self.cache = TaskCache()
        self.export_paths = set()

<<<<<<< HEAD
    def create_session(self, label="", config=None, custom_dir=None):
        if custom_dir is not None:
            logger.debug("Creating a new session with idx %s", idx)
            session_dir = Path(custom_dir)
            session = Session(idx=None, label=label, dir=session_dir, config=config)
            return session
=======
    def create_session(self, label="", config=None, dest: Optional[Union[str, Path]] = None):
>>>>>>> a63c8af5
        try:
            lock = self.latest_session_link_lock.acquire(timeout=10)
        except filelock.Timeout as err:
            raise RuntimeError("Lock on current context could not be aquired.") from err
        else:
            with lock:
                """Create a new session in the current context."""
                self.sessions = load_recent_sessions(self.environment)
                idx = self.session_idx + 1
                logger.debug("Creating a new session with idx %s", idx)
                temp_directory = self.environment.paths["temp"].path
                sessions_directory = temp_directory / "sessions"
                sessions_directory.mkdir(exist_ok=True, parents=True)
                session_dir = sessions_directory / str(idx)
                session = Session(idx=idx, label=label, dest=dest if dest is not None else session_dir, config=config)
                self.sessions.append(session)
                self.session_idx = idx
                # TODO: move this to a helper function
                session_link = sessions_directory / "latest"
                if os.path.islink(session_link):
                    os.unlink(session_link)
                os.symlink(session_dir, session_link)
        return session

    def load_cache(self):
        """If available load the cache.ini file in the deps directory"""
        if self.environment:
            if self.environment.paths:
                if "deps" in self.environment.paths:
                    deps_dir = self.environment.paths["deps"].path
                    if deps_dir.is_dir():
                        cache_file = deps_dir / "cache.ini"
                        if cache_file.is_file():
                            logger.info("Loading environment cache from file")
                            self.cache.read_from_file(cache_file)
                            logger.info("Successfully initialized cache")
                            return
        logger.info("No cache found in deps directory")

    def load_extensions(self):
        """If available load the extensions.py scripts in the plugin directories"""
        if self.environment:
            allow_extensions = self.environment.vars.get("allow_extensions", False)
            if not allow_extensions:
                return

        # TODO: check vars.enable_extensions before!
        def _load(plugins_dir, hint="Unknown"):
            if plugins_dir.is_dir():
                extensions_file = plugins_dir / "extensions.py"
                if extensions_file.is_file():
                    logger.info(f"Loading extensions.py ({hint})")
                    process_extensions(extensions_file, desc=hint.lower())

        # global (user)
        plugins_dir = Path(get_plugins_dir())
        _load(plugins_dir, hint="User")

        # local (environment)
        if self.environment:
            if self.environment.paths:
                if "plugins" in self.environment.paths:
                    plugins_dir = self.environment.paths["plugins"].path
                    _load(plugins_dir, hint="Environment")

    def get_session(self, label="", resume=False, config=None, dest=None) -> Session:
        """Get an active session if available, else create a new one.

        Returns
        -------
        Session:
            An active session
        """
        if resume:
            assert len(self.sessions) > 0, "There is no recent session available"
            # session = self.sessions[-1]
            assert False, "The latest session can not be resumed"
            raise NotImplementedError

        if self.session_idx < 0 or not self.sessions[-1].active:
            self.create_session(label=label, config=config, dest=dest)
        ret = self.sessions[-1]
        return ret

    def __enter__(self):
        logger.debug("Enter MlonMcuContext")
        if self.deps_lock.is_locked:
            raise RuntimeError(
                "Lock on current context could not be acquired. "
                f"Current context is locked via: {self.deps_lock.filepath}"
            )
        if self.deps_lock:
            logger.debug("Locking context")
            try:
                self.deps_lock.acquire()
            except RWLockTimeout as err:
                raise RuntimeError(
                    "Lock on current context could not be aquired. "
                    f"Current context is locked via: {self.deps_lock.filepath}"
                ) from err
        self.load_cache()
        self.load_extensions()
        return self

    def cleanup(self):
        """Clean up the context before leaving the context by closing all active sessions"""
        logger.debug("Cleaning up active sessions")
        for session in self.sessions:
            if session.active:
                session.close()

    @property
    def is_clean(self):
        """Return true if all sessions in the context are inactive"""
        return not any(sess.active for sess in self.sessions)

    # WARNING: this will remove the actual session directories!
    def cleanup_sessions(self, keep=10, interactive=True):
        """Utility to cleanup old sessions from the disk."""
        assert self.is_clean
        all_sessions = self.sessions
        to_keep = all_sessions[-keep:] if keep > 0 else []
        to_remove = self.sessions[:-keep] if keep > 0 else self.sessions
        count = len(to_remove)
        if count > 0:
            temp_dir = self.environment.lookup_path("temp").path
            sessions_dir = temp_dir / "sessions"
            if interactive:
                print(
                    f"The following {count} sessions will be removed from the environments temp directory ({temp_dir}):"
                )
                print(" ".join([str(session.idx) for session in to_remove]))

            if ask_user("Are your sure?", default=not interactive, interactive=interactive):
                for session in to_remove:
                    session_dir = sessions_dir / str(session.idx)
                    if not session_dir.is_dir():
                        # Skip / Dir does not exist
                        continue
                    session_lock = session_dir / ".lock"
                    if session_lock.is_file():
                        # Skip / Session locked (unclean or in progress)
                        continue
                    shutil.rmtree(session_dir)
                self.sessions = to_keep
                self.session_idx = self.sessions[-1].idx if len(self.sessions) > 0 else -1
                if interactive:
                    print("Done")
            else:
                if interactive:
                    print("Aborted")
        else:
            if interactive:
                print("No sessions selected for removal")
        # We currently do not support rewirting the indices to start from scratch again as this
        # would lead to inconsitencies with the path in the report/cmake build dirtectory

    def get_sessions_runs_idx(self):
        sessions_dict = {}
        for session in self.sessions:
            session_runs_idx = [run.idx if run.idx is not None else i for i, run in enumerate(session.runs)]
            sessions_dict[session.idx] = session_runs_idx
        return sessions_dict

    def print_summary(self, sessions=True, runs=False, labels=True):
        def print_sessions(sessions_runs, with_runs=False, with_labels=True):
            print("Sessions:")
            session_index_map = {session.idx: i for i, session in enumerate(self.sessions)}
            for session, runs in sessions_runs.items():
                print(f"  - {session}", end="")
                if with_runs:
                    print(" (" + self.sessions[session_index_map[session]].label + ")", end="")
                if with_runs:
                    print(" [runs: " + " ".join([str(run) for run in runs]) + "]", end="")
                print()

        print("Context Summary\n")
        sessions_runs = self.get_sessions_runs_idx()
        print_sessions(sessions_runs, with_runs=runs, with_labels=labels)

    def lookup(self, key, flags=None):
        user_vars = self.environment.vars
        if key in user_vars:
            return user_vars[key]
        return self.cache[key, flags]

    def export(self, dest, session_ids=None, run_ids=None, session_labels=None, interactive=True):
        dest = Path(dest)
        if (dest.is_file() and dest.exists()) or (dest.is_dir() and utils.is_populated(dest)):
            if not ask_user("Destination is already populated! Overwrite?", default=True, interactive=interactive):
                print("Aborted")
                return
        dest_, ext = os.path.splitext(dest)
        if session_labels is None:
            session_labels = []
        if session_ids is None:
            session_ids = []
        if len(session_ids) == 0 and len(session_labels) == 0:
            # Can not select all sessions, fall back to latest session
            session_ids = [-1]

        if run_ids is not None:
            assert len(session_ids) == 1, "Can only choose runs of a single session"

        def find_session(session_id: Optional[int] = None, session_label: Optional[str] = None):
            assert (session_id is None) ^ (session_label is None)
            if len(self.sessions) == 0:
                return None

            if session_id is not None:
                if session_id == -1:
                    assert len(self.sessions) > 0
                    return self.sessions[-1]

                for session in self.sessions:
                    if session.idx == session_id:
                        return session

            if session_label is not None:
                ret = []
                for session in reversed(self.sessions):
                    if session.label == session_label:
                        ret.append(session)
                if len(ret) == 0:
                    return None
                if len(ret) > 1:
                    logger.warning("Found multiple matches for label %s. Picking most recent session!", session_label)
                ret = ret[0]
                return ret

            return None

        with tempfile.TemporaryDirectory() as tmpdirname:
            tmpdir = Path(tmpdirname)
            sessions = []
            for label in session_labels:
                session = find_session(session_label=label)
                if session is None:
                    print(
                        f"Lookup for session label {label} failed. Available:",
                        " ".join(set([str(s.label) for s in self.sessions])),
                    )
                    sys.exit(1)
                sessions.append(session)
            for sid in session_ids:
                session = find_session(session_id=sid)
                if session is None:
                    print(
                        f"Lookup for session id {sid} failed. Available:", " ".join([str(s.idx) for s in self.sessions])
                    )
                    sys.exit(1)
                sessions.append(session)
            for session in sessions:
                if len(sessions) == 1:
                    base = tmpdir
                else:
                    base = tmpdir / str(sid)
                if run_ids is None:
                    src = session.dir / "runs"
                    report_path = session.dir / "report.csv"  # TODO: only works for csv
                    # TODO: use artifacts from restored session instead
                    shutil.copytree(
                        src, base, dirs_exist_ok=True, symlinks=True
                    )  # Warning: dirs_exist_ok=True requires python 3.8+
                    if report_path.is_file():
                        shutil.copyfile(report_path, base / "report.csv")
                else:
                    base = base / "runs"
                    for rid in run_ids:
                        if rid >= len(session.runs):
                            print(
                                f"Lookup for run id {rid} failed in session {sid}. Available:",
                                " ".join([str(i) for i in range(len(session.runs))]),
                            )
                            sys.exit(1)
                        run = session.runs[rid]  # TODO: We currently do not check if the index actually exists
                        if len(run_ids) == 1 and len(session_ids) == 1:
                            run_base = tmpdir
                        else:
                            run_base = base / str(rid)
                        src = run.dir
                        shutil.copytree(
                            src, run_base, dirs_exist_ok=True
                        )  # Warning: dirs_exist_ok=True requires python 3.8+
            if ext in [".zip", ".tar"]:
                print(f"Creating archive: {dest}")
                shutil.make_archive(dest_, ext[1:], tmpdirname)
            else:
                print(f"Creating directory: {dest}")
                if dest.is_dir():
                    shutil.rmtree(dest)  # Cleanup old contents
                # dest.mkdir(exist_ok=True)
                shutil.move(tmpdirname, str(dest))
        print("Done")

    def __exit__(self, exception_type, exception_value, traceback):
        logger.debug("Exit MlonMcuContext")
        self.cleanup()
        if self.deps_lock:
            logger.debug("Releasing lock on context")
            self.deps_lock.release()
        return False

    def get_read_only_context(self):
        return MlonMcuContextMinimal(self)


class MlonMcuContextMinimal:

    def __init__(self, context: MlonMcuContext):
        self.environment = context.environment
        self.cache = context.cache<|MERGE_RESOLUTION|>--- conflicted
+++ resolved
@@ -346,16 +346,7 @@
         self.cache = TaskCache()
         self.export_paths = set()
 
-<<<<<<< HEAD
-    def create_session(self, label="", config=None, custom_dir=None):
-        if custom_dir is not None:
-            logger.debug("Creating a new session with idx %s", idx)
-            session_dir = Path(custom_dir)
-            session = Session(idx=None, label=label, dir=session_dir, config=config)
-            return session
-=======
     def create_session(self, label="", config=None, dest: Optional[Union[str, Path]] = None):
->>>>>>> a63c8af5
         try:
             lock = self.latest_session_link_lock.acquire(timeout=10)
         except filelock.Timeout as err:
