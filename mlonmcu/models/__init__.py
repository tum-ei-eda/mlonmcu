#
# Copyright (c) 2022 TUM Department of Electrical and Computer Engineering.
#
# This file is part of MLonMCU.
# See https://github.com/tum-ei-eda/mlonmcu.git for further info.
#
# Licensed under the Apache License, Version 2.0 (the "License");
# you may not use this file except in compliance with the License.
# You may obtain a copy of the License at
#
#     http://www.apache.org/licenses/LICENSE-2.0
#
# Unless required by applicable law or agreed to in writing, software
# distributed under the License is distributed on an "AS IS" BASIS,
# WITHOUT WARRANTIES OR CONDITIONS OF ANY KIND, either express or implied.
# See the License for the specific language governing permissions and
# limitations under the License.
#
from mlonmcu.models.lookup import print_summary
from .frontend import (
    PBFrontend,
    TfLiteFrontend,
    PackedFrontend,
    ONNXFrontend,
    RelayFrontend,
    PaddleFrontend,
<<<<<<< HEAD
    ExampleFrontend,
    EmbenchFrontend,
    TaclebenchFrontend,
    PolybenchFrontend,
    CoremarkFrontend,
    DhrystoneFrontend,
    MathisFrontend,
    MibenchFrontend,
=======
    LayerGenFrontend,
>>>>>>> c317af11
)

SUPPORTED_FRONTENDS = {
    "tflite": TfLiteFrontend,
    "relay": RelayFrontend,
    "packed": PackedFrontend,
    "onnx": ONNXFrontend,
    "pb": PBFrontend,
    "paddle": PaddleFrontend,
<<<<<<< HEAD
    "example": ExampleFrontend,
    "embench": EmbenchFrontend,
    "taclebench": TaclebenchFrontend,
    "coremark": CoremarkFrontend,
    "dhrystone": DhrystoneFrontend,
    "polybench": PolybenchFrontend,
    "mathis": MathisFrontend,
    "mibench": MibenchFrontend,
=======
    "layergen": LayerGenFrontend,
>>>>>>> c317af11
}  # TODO: use registry instead

__all__ = [
    "print_summary",
    "TfLiteFrontend",
    "PackedFrontend",
    "ONNXFrontend",
    "PBFrontend",
    "LayerGenFrontend",
    "SUPPORTED_FRONTENDS",
]<|MERGE_RESOLUTION|>--- conflicted
+++ resolved
@@ -24,7 +24,6 @@
     ONNXFrontend,
     RelayFrontend,
     PaddleFrontend,
-<<<<<<< HEAD
     ExampleFrontend,
     EmbenchFrontend,
     TaclebenchFrontend,
@@ -33,9 +32,7 @@
     DhrystoneFrontend,
     MathisFrontend,
     MibenchFrontend,
-=======
     LayerGenFrontend,
->>>>>>> c317af11
 )
 
 SUPPORTED_FRONTENDS = {
@@ -45,7 +42,6 @@
     "onnx": ONNXFrontend,
     "pb": PBFrontend,
     "paddle": PaddleFrontend,
-<<<<<<< HEAD
     "example": ExampleFrontend,
     "embench": EmbenchFrontend,
     "taclebench": TaclebenchFrontend,
@@ -54,9 +50,7 @@
     "polybench": PolybenchFrontend,
     "mathis": MathisFrontend,
     "mibench": MibenchFrontend,
-=======
     "layergen": LayerGenFrontend,
->>>>>>> c317af11
 }  # TODO: use registry instead
 
 __all__ = [
