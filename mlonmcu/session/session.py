--- conflicted
+++ resolved
@@ -41,29 +41,6 @@
 from .schedule import SessionScheduler
 
 logger = get_logger()  # TODO: rename to get_mlonmcu_logger
-
-
-def _process2(pbar, run_initializer, until, skip, export, context):
-    """Helper function to invoke the run."""
-    run = run_initializer.realize(context=context)
-    session = None  # TODO
-    run.init_directory(session=session)
-    used_stages = get_used_stages([run], until)
-    assert skip is None
-    skip = [stage for stage in RunStage if stage not in used_stages]
-    run.process(until=until, skip=skip, export=export)
-    ret = run.result()
-    return ret
-
-
-def get_used_stages(runs, until):
-    """Determines the stages which are used by at least one run."""
-    used = []
-    for stage_index in list(range(RunStage.LOAD, until + 1)) + [RunStage.POSTPROCESS]:
-        stage = RunStage(stage_index)
-        if any(run.has_stage(stage) for run in runs):
-            used.append(stage)
-    return used
 
 
 class SessionStatus(Enum):  # TODO: remove?
@@ -211,193 +188,7 @@
         self.enumerate_runs()
         self.report = None
         assert num_workers > 0, "num_workers can not be < 1"
-<<<<<<< HEAD
-        workers = []
-        # results = []
-        workers = []
-        pbar = None  # Outer progress bar
-        pbar2 = None  # Inner progress bar
-        num_runs = len(self.runs)
-        num_failures = 0
-        stage_failures = {}
-        worker_run_idx = []
-
-        def _init_progress(total, msg="Processing..."):
-            """Helper function to initialize a progress bar for the session."""
-            return tqdm(
-                total=total,
-                desc=msg,
-                ncols=100,
-                bar_format="{l_bar}{bar}| {n_fmt}/{total_fmt} [{elapsed}s]",
-                leave=None,
-            )
-
-        def _update_progress(pbar, count=1):
-            """Helper function to update the progress bar for the session."""
-            pbar.update(count)
-
-        def _close_progress(pbar):
-            """Helper function to close the session progressbar, if available."""
-            if pbar:
-                pbar.close()
-
-        def _process(pbar, run, until, skip, export, context=None):
-            """Helper function to invoke the run."""
-            run.process(until=until, skip=skip, export=export)
-            if progress:
-                _update_progress(pbar)
-
-        def _join_workers(workers):
-            """Helper function to collect all worker threads."""
-            nonlocal num_failures
-            results = []
-            for i, w in enumerate(workers):
-                res = None
-                failing = False
-                try:
-                    res = w.result()
-                    results.append(res)
-                except Exception as e:
-                    failing = True
-                    logger.exception(e)
-                    logger.error("An exception was thrown by a worker during simulation")
-                print("res", res, type(res))
-                input("111")
-                if res is not None:
-                    assert isinstance(res, RunResult), "Expected RunResult type"
-                    run_index = res.idx
-                    # run = res
-                    self.runs[run_index] = res
-                else:
-                    run_index = worker_run_idx[i]
-                run = self.runs[run_index]
-                if failing or run.failing:
-                    num_failures += 1
-                    failed_stage = RunStage(run.next_stage).name if isinstance(run, Run) else None
-                    if failed_stage in stage_failures:
-                        stage_failures[failed_stage].append(run_index)
-                    else:
-                        stage_failures[failed_stage] = [run_index]
-            if progress:
-                _close_progress(pbar)
-            return results
-
-        if self.process_pool:
-            assert not progress, "progress bar not supported if session.process_pool=1"
-            assert not per_stage, "per stage not supported if session.process_pool=1"
-        executor_cls = concurrent.futures.ProcessPoolExecutor if self.process_pool else concurrent.futures.ThreadPoolExecutor
-        with executor_cls(num_workers) as executor:
-            if per_stage:
-                used_stages = get_used_stages(self.runs, until)
-                skipped_stages = [stage for stage in RunStage if stage not in used_stages]
-                if progress:
-                    pbar2 = _init_progress(len(used_stages), msg="Processing stages")
-
-                for stage in used_stages:
-                    run_stage = RunStage(stage).name
-                    if progress:
-                        pbar = _init_progress(len(self.runs), msg=f"Processing stage {run_stage}")
-                    else:
-                        logger.info("%s Processing stage %s", self.prefix, run_stage)
-                    for i, run in enumerate(self.runs):
-                        if i == 0:
-                            total_threads = min(len(self.runs), num_workers)
-                            cpu_count = multiprocessing.cpu_count()
-                            if (stage == RunStage.COMPILE) and run.compile_platform:
-                                total_threads *= run.compile_platform.num_threads
-                            if total_threads > 2 * cpu_count:
-                                if pbar2:
-                                    print()
-                                logger.warning(
-                                    "The chosen configuration leads to a maximum of %d threads being"
-                                    + " processed which heavily exceeds the available CPU resources (%d)."
-                                    + " It is recommended to lower the value of 'mlif.num_threads'!",
-                                    total_threads,
-                                    cpu_count,
-                                )
-                        if run.failing:
-                            logger.warning("Skiping stage '%s' for failed run", run_stage)
-                        else:
-                            worker_run_idx.append(i)
-                            workers.append(executor.submit(_process, pbar, run, until=stage, skip=skipped_stages, export=export))
-                    _join_workers(workers)
-                    workers = []
-                    worker_run_idx = []
-                    if progress:
-                        _update_progress(pbar2)
-                if progress:
-                    _close_progress(pbar2)
-            else:
-                if progress:
-                    pbar = _init_progress(len(self.runs), msg="Processing all runs")
-                else:
-                    logger.info(self.prefix + "Processing all stages")
-                for i, run in enumerate(self.runs):
-                    if i == 0 and not isinstance(run, RunInitializer):
-                        total_threads = min(len(self.runs), num_workers)
-                        cpu_count = multiprocessing.cpu_count()
-                        if (
-                            (until >= RunStage.COMPILE)
-                            and run.compile_platform is not None
-                            and run.compile_platform.name == "mlif"
-                        ):
-                            total_threads *= (
-                                run.compile_platform.num_threads
-                            )  # TODO: This should also be used for non-mlif platforms
-                        if total_threads > 2 * cpu_count:
-                            if pbar2:
-                                print()
-                            logger.warning(
-                                "The chosen configuration leads to a maximum of %d being processed which"
-                                + " heavily exceeds the available CPU resources (%d)."
-                                + " It is recommended to lower the value of 'mlif.num_threads'!",
-                                total_threads,
-                                cpu_count,
-                            )
-                    worker_run_idx.append(i)
-                    context_minimal = context.get_read_only_context()
-                    workers.append(executor.submit(_process2 if self.process_pool else _process, pbar, run, until=until, skip=None, export=export, context=context_minimal))
-                _join_workers(workers)
-        if num_failures == 0:
-            logger.info("All runs completed successfuly!")
-        elif num_failures == num_runs:
-            logger.error("All runs have failed to complete!")
-        else:
-            num_success = num_runs - num_failures
-            logger.warning("%d out or %d runs completed successfully!", num_success, num_runs)
-            summary = "\n".join(
-                [
-                    f"\t{stage}: \t{len(failed)} failed run(s): " + " ".join([str(idx) for idx in failed])
-                    for stage, failed in stage_failures.items()
-                    if len(failed) > 0
-                ]
-            )
-            logger.info("Summary:\n%s", summary)
-
-        report = self.get_reports()
-        logger.info("Postprocessing session report")
-        # Warning: currently we only support one instance of the same type of postprocess,
-        # also it will be applied to all rows!
-        session_postprocesses = []
-        for run in self.runs:
-            if isinstance(run, RunInitializer):
-                continue
-            if isinstance(run, RunResult):
-                # TODO: fix
-                run.postprocesses = []
-            for postprocess in run.postprocesses:
-                if isinstance(postprocess, SessionPostprocess):
-                    if postprocess.name not in [p.name for p in session_postprocesses]:
-                        session_postprocesses.append(postprocess)
-        for postprocess in session_postprocesses:
-            artifacts = postprocess.post_session(report)
-            if artifacts is not None:
-                for artifact in artifacts:
-                    # Postprocess has an artifact: write to disk!
-                    logger.debug("Writting postprocess artifact to disk: %s", artifact.name)
-                    artifact.export(self.dir)
-=======
-        executor = "thread_pool"
+        executor = "process_pool" if self.process_pool else "thread_pool"
         scheduler = SessionScheduler(
             self.runs, until, executor=executor, per_stage=per_stage, progress=progress, num_workers=num_workers
         )
@@ -405,7 +196,6 @@
         report = self.get_reports()
         scheduler.print_summary()
         report = scheduler.postprocess(report, dest=self.dir)
->>>>>>> c796801b
         report_file = Path(self.dir) / f"report.{self.report_fmt}"
         report.export(report_file)
         results_dir = context.environment.paths["results"].path
