#
# Copyright (c) 2022 TUM Department of Electrical and Computer Engineering.
#
# This file is part of MLonMCU.
# See https://github.com/tum-ei-eda/mlonmcu.git for further info.
#
# Licensed under the Apache License, Version 2.0 (the "License");
# you may not use this file except in compliance with the License.
# You may obtain a copy of the License at
#
#     http://www.apache.org/licenses/LICENSE-2.0
#
# Unless required by applicable law or agreed to in writing, software
# distributed under the License is distributed on an "AS IS" BASIS,
# WITHOUT WARRANTIES OR CONDITIONS OF ANY KIND, either express or implied.
# See the License for the specific language governing permissions and
# limitations under the License.
#
"""MLIF Platform"""
import tempfile
from typing import Tuple

from pathlib import Path

from mlonmcu.config import str2bool
from mlonmcu.setup import utils  # TODO: Move one level up?
from mlonmcu.timeout import exec_timeout
from mlonmcu.artifact import Artifact, ArtifactFormat
from mlonmcu.logging import get_logger
from mlonmcu.target import get_targets
from mlonmcu.target.target import Target
from mlonmcu.models.utils import get_data_source

from ..platform import CompilePlatform, TargetPlatform
from .mlif_target import get_mlif_platform_targets, create_mlif_platform_target

logger = get_logger()


class MlifPlatform(CompilePlatform, TargetPlatform):
    """Model Library Interface Platform class."""

    FEATURES = (
        CompilePlatform.FEATURES
        | TargetPlatform.FEATURES
        | {
            "validate",
            "muriscvnn",
            "cmsisnn",
            "muriscvnnbyoc",
            "cmsisnnbyoc",
            "vext",
            "pext",
            "arm_mvei",
            "arm_dsp",
            "auto_vectorize",
            "benchmark",
            "xpulp",
        }  # TODO: allow Feature-Features with automatic resolution of initialization order
    )

    DEFAULTS = {
        **CompilePlatform.DEFAULTS,
        **TargetPlatform.DEFAULTS,
        "template": "ml_interface",
        "ignore_data": True,
        "skip_check": False,
        "fail_on_error": False,  # Prefer to add acolum with validation results instead of raising a RuntimeError
        "model_support_dir": None,
        "toolchain": "gcc",
        "prebuild_lib_path": None,
        "optimize": None,  # values: 0,1,2,3,s
        "input_data_path": None,
        "output_data_path": None,
        "mem_only": False,
        "debug_symbols": False,
        "verbose_makefile": False,
<<<<<<< HEAD
        "lto": False,
        "slim_cpp": True,
        "garbage_collect": True,
        "fuse_ld": None,
        "strip_strings": False,
=======
        "goal": "generic_mlonmcu",  # Use 'generic_mlif' for older version of MLIF
>>>>>>> 6b0ecb05
    }

    REQUIRED = {"mlif.src_dir"}
    OPTIONAL = {"llvm.install_dir"}

    def __init__(self, features=None, config=None):
        super().__init__(
            "mlif",
            features=features,
            config=config,
        )
        self.tempdir = None
        self.build_dir = None
<<<<<<< HEAD
        self.goal = "generic_mlonmcu"
=======

    @property
    def goal(self):
        return self.config["goal"]
>>>>>>> 6b0ecb05

    def gen_data_artifact(self):
        in_paths = self.input_data_path
        if not isinstance(in_paths, list):
            in_paths = [in_paths]
        in_paths_new = []
        for in_path in in_paths:
            if in_path.is_file():
                raise NotImplementedError
            elif in_path.is_dir():
                in_paths_new.extend([f for f in Path(in_path).iterdir() if f.is_file()])
            else:
                logger.warning("TODO")
                return None
        in_paths = in_paths_new
        out_paths = self.output_data_path
        if not isinstance(out_paths, list):
            out_paths = [out_paths]
        out_paths_new = []
        for out_path in out_paths:
            if out_path.is_file():
                raise NotImplementedError
            elif out_path.is_dir():
                out_paths_new.extend([f for f in Path(out_path).iterdir() if f.is_file()])
            else:
                logger.warning("TODO")
                return None
        out_paths = out_paths_new
        if len(in_paths) == 0 or len(out_paths) == 0:
            logger.warning("TODO")
            return None
        data_src = get_data_source(in_paths, out_paths)
        return Artifact("data.c", content=data_src, fmt=ArtifactFormat.SOURCE)

    def init_directory(self, path=None, context=None):
        if self.build_dir is not None:
            self.build_dir.mkdir(exist_ok=True)
            logger.debug("Build directory already initialized")
            return
        dir_name = self.name
        if path is not None:
            self.build_dir = Path(path)
        elif self.config["build_dir"]:
            self.build_dir = Path(self.config["build_dir"])
        else:
            if context:
                assert "temp" in context.environment.paths
                self.build_dir = (
                    context.environment.paths["temp"].path / dir_name
                )  # TODO: Need to lock this for parallel builds
            else:
                logger.debug(
                    "Creating temporary directory because no context was available "
                    "and 'mlif.build_dir' was not supplied"
                )
                self.tempdir = tempfile.TemporaryDirectory()
                self.build_dir = Path(self.tempdir.name) / dir_name
                logger.info("Temporary build directory: %s", self.build_dir)
        self.build_dir.mkdir(exist_ok=True)

    def create_target(self, name):
        assert name in self.get_supported_targets(), f"{name} is not a valid MLIF target"
        targets = get_targets()
        if name in targets:
            base = targets[name]
        else:
            base = Target
        return create_mlif_platform_target(name, self, base=base)

    @property
    def mlif_dir(self):
        return Path(self.config["mlif.src_dir"])

    @property
    def llvm_dir(self):
        return self.config["llvm.install_dir"]

    @property
    def template(self):
        return self.config["template"]

    @property
    def ignore_data(self):
        value = self.config["ignore_data"]
        return str2bool(value) if not isinstance(value, (bool, int)) else value

    @property
    def skip_check(self):
        value = self.config["skip_check"]
        return str2bool(value) if not isinstance(value, (bool, int)) else value

    @property
    def fail_on_error(self):
        value = self.config["fail_on_error"]
        return str2bool(value) if not isinstance(value, (bool, int)) else value

    @property
    def validate_outputs(self):
        return not self.ignore_data

    @property
    def toolchain(self):
        return str(self.config["toolchain"])

    @property
    def model_support_dir(self):
        return self.config["model_support_dir"]

    @property
    def prebuild_lib_dir(self):
        return self.config["prebuild_lib_dir"]

    @property
    def optimize(self):
        return self.config["optimize"]

    @property
    def input_data_path(self):
        return self.config["input_data_path"]

    @property
    def output_data_path(self):
        return self.config["output_data_path"]

    @property
    def mem_only(self):
        value = self.config["mem_only"]
        return str2bool(value) if not isinstance(value, (bool, int)) else value

    @property
    def debug_symbols(self):
        value = self.config["debug_symbols"]
        return str2bool(value) if not isinstance(value, (bool, int)) else value

    @property
    def verbose_makefile(self):
        value = self.config["verbose_makefile"]
        return str2bool(value) if not isinstance(value, (bool, int)) else value

    @property
    def lto(self):
        value = self.config["verbose_makefile"]
        return str2bool(value) if not isinstance(value, (bool, int)) else value

    @property
    def slim_cpp(self):
        value = self.config["slim_cpp"]
        return str2bool(value) if not isinstance(value, (bool, int)) else value

    @property
    def garbage_collect(self):
        value = self.config["garbage_collect"]
        return str2bool(value) if not isinstance(value, (bool, int)) else value

    @property
    def fuse_ld(self):
        value = self.config["fuse_ld"]
        return value

    @property
    def strip_strings(self):
        value = self.config["strip_strings"]
        return str2bool(value) if not isinstance(value, (bool, int)) else value

    def get_supported_targets(self):
        target_names = get_mlif_platform_targets()
        return target_names

    def close(self):
        if self.tempdir:
            self.tempdir.cleanup()

    def get_definitions(self):
        definitions = self.definitions
        definitions["TEMPLATE"] = self.template
        definitions["TOOLCHAIN"] = self.toolchain
        definitions["QUIET"] = self.mem_only
        definitions["SKIP_CHECK"] = self.skip_check
        if self.num_threads is not None:
            definitions["SUBPROJECT_THREADS"] = self.num_threads
        if self.toolchain == "llvm" and self.llvm_dir is None:
            raise RuntimeError("Missing config variable: llvm.install_dir")
        else:
            definitions["LLVM_DIR"] = self.llvm_dir
        if self.optimize is not None:
            definitions["OPTIMIZE"] = self.optimize
        if self.debug_symbols is not None:
            definitions["DEBUG_SYMBOLS"] = self.debug_symbols
        if self.verbose_makefile is not None:
            definitions["CMAKE_VERBOSE_MAKEFILE"] = self.verbose_makefile
        if self.lto is not None:
            definitions["ENABLE_LTO"] = self.lto
        if self.garbage_collect is not None:
            definitions["ENABLE_GC"] = self.garbage_collect
        if self.slim_cpp is not None:
            definitions["SLIM_CPP"] = self.slim_cpp
        if self.model_support_dir is not None:
            definitions["MODEL_SUPPORT_DIR"] = self.model_support_dir
        if self.fuse_ld is not None:
            definitions["FUSE_LD"] = self.fuse_ld
        if self.strip_strings is not None:
            definitions["STRIP_STRINGS"] = self.strip_strings

        return definitions

    def get_cmake_args(self):
        cmakeArgs = []
        definitions = self.get_definitions()
        for key, value in definitions.items():
            if isinstance(value, bool):
                value = "ON" if value else "OFF"
            cmakeArgs.append(f"-D{key}={value}")
        return cmakeArgs

    def prepare(self):
        self.init_directory()

    def configure(self, target, src, _model):
        del target
        if not isinstance(src, Path):
            src = Path(src)
        cmakeArgs = self.get_cmake_args()
        if src.is_file():
            src = src.parent  # TODO deal with directories or files?
        if src.is_dir():
            cmakeArgs.append("-DSRC_DIR=" + str(src))
        else:
            raise RuntimeError("Unable to find sources!")
        if self.ignore_data:
            cmakeArgs.append("-DDATA_SRC=")
            artifacts = []
        else:
            data_artifact = self.gen_data_artifact()
            data_file = self.build_dir / data_artifact.name
            data_artifact.export(data_file)
            cmakeArgs.append("-DDATA_SRC=" + str(data_file))
            artifacts = [data_artifact]
        utils.mkdirs(self.build_dir)
        out = utils.cmake(
            self.mlif_dir,
            *cmakeArgs,
            cwd=self.build_dir,
            debug=self.debug,
            live=self.print_outputs,
        )
        return out, artifacts

    def compile(self, target, src=None, model=None, data_file=None):
        out = ""
        if src:
            configure_out, artifacts = self.configure(target, src, model)
            out += configure_out
        out += utils.make(
            self.goal,
            cwd=self.build_dir,
            threads=self.num_threads,
            live=self.print_outputs,
        )
        return out, artifacts

    def generate(self, src, target, model=None) -> Tuple[dict, dict]:
<<<<<<< HEAD
        # TODO: fix timeouts
        if self.validate_outputs:
            # some strange bug?
            self.timeout_sec = 0
        else:
            self.timeout_sec = 90
        self.timeout_sec = 0
        if self.timeout_sec > 0:
            out, artifacts = exec_timeout(
                self.timeout_sec,
                self.compile,
                target,
                src=src,
                model=model,
            )
        else:
            out, artifacts = self.compile(target, src=src, model=model)
        elf_file = self.build_dir / "bin" / "generic_mlonmcu"
        map_file = self.build_dir / "linker.map"  # TODO: optional
        hex_file = self.build_dir / "bin" / "generic_mlonmcu.hex"
        path_file = self.build_dir / "bin" / "generic_mlonmcu.path"  # TODO: move to dumps
        asmdump_file = self.build_dir / "dumps" / "generic_mlonmcu.dump"  # TODO: optional
        srcdump_file = self.build_dir / "dumps" / "generic_mlonmcu.srcdump"  # TODO: optional

=======
        out, artifacts = self.compile(target, src=src, model=model)
        elf_file = self.build_dir / "bin" / self.goal
>>>>>>> 6b0ecb05
        # TODO: just use path instead of raw data?
        with open(elf_file, "rb") as handle:
            data = handle.read()
            artifact = Artifact("generic_mlonmcu", raw=data, fmt=ArtifactFormat.RAW)
            artifacts.insert(0, artifact)  # First artifact should be the ELF
        # for cv32e40p
        if hex_file.is_file():
            with open(hex_file, "rb") as handle:
                data = handle.read()
                artifact = Artifact("generic_mlonmcu.hex", raw=data, fmt=ArtifactFormat.RAW)
                artifacts.insert(1, artifact)
        # only for vicuna
        if path_file.is_file():
            with open(path_file, "r") as handle:
                data = handle.read()
                artifact = Artifact("generic_mlonmcu.path", content=data, fmt=ArtifactFormat.TEXT)
                artifacts.insert(1, artifact)
        if map_file.is_file():
            with open(map_file, "r") as handle:
                data = handle.read()
                artifact = Artifact("generic_mlonmcu.map", content=data, fmt=ArtifactFormat.TEXT)
                artifacts.append(artifact)
        if asmdump_file.is_file():
            with open(asmdump_file, "r") as handle:
                data = handle.read()
                artifact = Artifact(
                    "generic_mlonmcu.dump", content=data, fmt=ArtifactFormat.TEXT, flags=(self.toolchain,)
                )
                artifacts.append(artifact)
        if srcdump_file.is_file():
            with open(srcdump_file, "r") as handle:
                data = handle.read()
                artifact = Artifact(
                    "generic_mlonmcu.srcdump", content=data, fmt=ArtifactFormat.TEXT, flags=(self.toolchain,)
                )
                artifacts.append(artifact)
        metrics = self.get_metrics(elf_file)
        stdout_artifact = Artifact(
            "mlif_out.log", content=out, fmt=ArtifactFormat.TEXT
        )  # TODO: rename to tvmaot_out.log?
        artifacts.append(stdout_artifact)
        return {"default": artifacts}, {"default": metrics}<|MERGE_RESOLUTION|>--- conflicted
+++ resolved
@@ -75,15 +75,12 @@
         "mem_only": False,
         "debug_symbols": False,
         "verbose_makefile": False,
-<<<<<<< HEAD
         "lto": False,
         "slim_cpp": True,
         "garbage_collect": True,
         "fuse_ld": None,
         "strip_strings": False,
-=======
         "goal": "generic_mlonmcu",  # Use 'generic_mlif' for older version of MLIF
->>>>>>> 6b0ecb05
     }
 
     REQUIRED = {"mlif.src_dir"}
@@ -97,14 +94,10 @@
         )
         self.tempdir = None
         self.build_dir = None
-<<<<<<< HEAD
-        self.goal = "generic_mlonmcu"
-=======
 
     @property
     def goal(self):
         return self.config["goal"]
->>>>>>> 6b0ecb05
 
     def gen_data_artifact(self):
         in_paths = self.input_data_path
@@ -366,7 +359,6 @@
         return out, artifacts
 
     def generate(self, src, target, model=None) -> Tuple[dict, dict]:
-<<<<<<< HEAD
         # TODO: fix timeouts
         if self.validate_outputs:
             # some strange bug?
@@ -384,17 +376,13 @@
             )
         else:
             out, artifacts = self.compile(target, src=src, model=model)
-        elf_file = self.build_dir / "bin" / "generic_mlonmcu"
+        elf_file = self.build_dir / "bin" / self.goal
         map_file = self.build_dir / "linker.map"  # TODO: optional
         hex_file = self.build_dir / "bin" / "generic_mlonmcu.hex"
         path_file = self.build_dir / "bin" / "generic_mlonmcu.path"  # TODO: move to dumps
         asmdump_file = self.build_dir / "dumps" / "generic_mlonmcu.dump"  # TODO: optional
         srcdump_file = self.build_dir / "dumps" / "generic_mlonmcu.srcdump"  # TODO: optional
 
-=======
-        out, artifacts = self.compile(target, src=src, model=model)
-        elf_file = self.build_dir / "bin" / self.goal
->>>>>>> 6b0ecb05
         # TODO: just use path instead of raw data?
         with open(elf_file, "rb") as handle:
             data = handle.read()
