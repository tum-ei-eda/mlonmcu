#
# Copyright (c) 2022 TUM Department of Electrical and Computer Engineering.
#
# This file is part of MLonMCU.
# See https://github.com/tum-ei-eda/mlonmcu.git for further info.
#
# Licensed under the Apache License, Version 2.0 (the "License");
# you may not use this file except in compliance with the License.
# You may obtain a copy of the License at
#
#     http://www.apache.org/licenses/LICENSE-2.0
#
# Unless required by applicable law or agreed to in writing, software
# distributed under the License is distributed on an "AS IS" BASIS,
# WITHOUT WARRANTIES OR CONDITIONS OF ANY KIND, either express or implied.
# See the License for the specific language governing permissions and
# limitations under the License.
#
import os
import shutil
import multiprocessing
from tqdm import tqdm

from mlonmcu.logging import get_logger
from mlonmcu.feature.type import FeatureType
from mlonmcu.feature.features import get_matching_features
from mlonmcu.config import filter_config, str2bool
from .tasks import get_task_factory
from .task import TaskGraph
from mlonmcu.utils import ask_user

logger = get_logger()


class Setup:
    """MLonMCU dependency management interface."""

    FEATURES = set()

    DEFAULTS = {
        "print_outputs": False,
        "num_threads": None,
    }

    REQUIRED = set()
    OPTIONAL = set()

    def __init__(self, features=None, config=None, context=None, tasks_factory=None):
        if not tasks_factory:
            tasks_factory = get_task_factory()
        self.config = config if config else {}
        self.features = self.process_features(features)
        self.config = filter_config(self.config, "setup", self.DEFAULTS, self.OPTIONAL, self.REQUIRED)
        self.context = context
        self.tasks_factory = tasks_factory
        self.num_threads = int(
            self.config["num_threads"] if self.config["num_threads"] else multiprocessing.cpu_count()
        )

    @property
    def verbose(self):
        value = self.config["print_outputs"]
        return str2bool(value) if not isinstance(value, (bool, int)) else value

    def clean_cache(self, interactive=True):
        assert self.context is not None
        deps_dir = self.context.environment.lookup_path("deps").path
        cache_file = deps_dir / "cache.ini"
        if cache_file.is_file():
            print(f"The dependency cache file ({cache_file}) will be removed.")
            if ask_user("Are your sure?", default=not interactive, interactive=interactive):
                print(f"Removing {cache_file} ...")
                os.remove(cache_file)

    def clean_dependencies(self, interactive=True):
        assert self.context is not None
        self.clean_cache(interactive=interactive)
        deps_dir = self.context.environment.lookup_path("deps").path
        subdirs = ["src", "build", "install"]
        print(f"All dependencies will be removed from {deps_dir}.")
        if ask_user("Are your sure?", default=not interactive, interactive=interactive):
            for subdir in subdirs:
                full_path = deps_dir / subdir
                print(f"Removing contents of {full_path} ...")
                shutil.rmtree(full_path, ignore_errors=True)
                full_path.mkdir(exist_ok=True)

    def process_features(self, features):
        if features is None:
            return []
        features = get_matching_features(features, FeatureType.SETUP)
        for feature in features:
            # Not need to list features explicitly
            # assert (
            #     feature.name in self.FEATURES
            # ), f"Incompatible feature: {feature.name}"
            feature.used = True
            feature.add_setup_config(self.config)
        return features

    def _get_task_graph(self):
        self.tasks_factory.reset_changes()
        task_graph = TaskGraph(
            self.tasks_factory.registry.keys(),
            self.tasks_factory.dependencies,
            self.tasks_factory.providers,
        )
        return task_graph

    def get_dependency_order(self):
        task_graph = self._get_task_graph()
        V, E = task_graph.get_graph()
        order = task_graph.get_order()
        order_str = " -> ".join(order)
        logger.debug("Determined dependency order: %s" % order_str)
        return order

    def setup_progress_bar(self, enabled):
        if enabled:
            pbar = tqdm(
                total=len(self.tasks_factory.registry),
                desc="Installing dependencies",
                ncols=100,
                bar_format="{l_bar}{bar}| {n_fmt}/{total_fmt} [{elapsed}s]",
            )
            return pbar
        else:
            logger.info("Installing dependencies...")
            return None

    def write_cache_file(self):
        logger.debug("Updating dependency cache")
        cache_file = self.context.environment.paths["deps"].path / "cache.ini"
        self.context.cache.write_to_file(cache_file)

    def write_env_file(self):
        logger.debug("Updating paths cript")
        paths_file = self.context.environment.paths["deps"].path / "paths.sh"
        paths = self.context.export_paths
        temp = ":".join(map(str, paths))
        content = f"export PATH={temp}:$PATH"
        with open(paths_file, "w") as handle:
            handle.write(content)

    def visualize(self, path, ordered=False):
        task_graph = self._get_task_graph()
        task_graph.export_dot(path)
        logger.debug("Written task graph to file: %s" % path)

    def invoke_single_task(self, name, progress=False, write_cache=True, write_env=True, rebuild=False):
        assert name in self.tasks_factory.registry, f"Invalid task name: {name}"
        func = self.tasks_factory.registry[name]
        func(self.context, progress=progress, rebuild=rebuild, verbose=self.verbose, threads=self.num_threads)
        if write_cache:
            self.write_cache_file()
        if write_env:
            self.write_env_file()

    def install_dependencies(
        self,
        progress=False,
        write_cache=True,
        write_env=True,
        rebuild=False,
    ):
        assert self.context is not None
        order = self.get_dependency_order()
        pbar = self.setup_progress_bar(progress)
        for task in order:
            func = self.tasks_factory.registry[task]
            func(self.context, progress=progress, rebuild=rebuild, verbose=self.verbose, threads=self.num_threads)
            if pbar:
                pbar.update(1)
        if pbar:
            pbar.close()
        if write_cache:
            self.write_cache_file()
        if write_env:
            self.write_env_file()
        logger.info("Finished installing dependencies")
        return True

    def generate_requirements(
        self,
    ):
        from .gen_requirements import join_requirements
        import os

        requirements = join_requirements()
        output_dir = os.path.join(self.context.environment.home, "requirements_addition.txt")

        def feature_enabled_and_supported(obj, feature):
            if getattr(obj, "enabled", True):
                if getattr(obj, "name", None) == feature and getattr(obj, "supported", False):
                    return True
                else:
                    enable_and_supported = False
                    for k, v in obj.__dict__.items():
                        if isinstance(v, list):
                            for i in v:
                                enable_and_supported = enable_and_supported or feature_enabled_and_supported(i, feature)
                    return enable_and_supported
            else:
                return False

        with open(output_dir, "w") as f:
            f.write(f"# AUTOGENERATED by 'mlonmcu setup -g' {os.linesep}")
            config_pools = (
                self.context.environment.frameworks
                + self.context.environment.frontends
                + self.context.environment.platforms
                + self.context.environment.targets
            )
            for config in config_pools:
                if "espidf" in config.name and config.enabled:
                    for d in requirements["espidf"][1]:
                        f.write(f"{d}{os.linesep}")
                    logger.info("add dependencies for espidf")
                    break
            for config in config_pools:
                if "zephyr" in config.name and config.enabled:
                    for d in requirements["zephyr"][1]:
                        f.write(f"{d}{os.linesep}")
                    logger.info("add dependencies for zephyr")
                    break
            for config in config_pools:
                if "tflm" in config.name and config.enabled:
                    for d in requirements["tflm"][1]:
                        f.write(f"{d}{os.linesep}")
                    logger.info("add dependencies for tflm")
                    break
            for config in config_pools:
                if "tflite" in config.name and config.enabled:
                    for d in requirements["tflite"][1]:
                        f.write(f"{d}{os.linesep}")
                    logger.info("add dependencies for tflite")
                    break
            for config in config_pools:
                if "onnx" in config.name and config.enabled:
                    for d in requirements["onnx"][1]:
                        f.write(f"{d}{os.linesep}")
                    logger.info("add dependencies for onnx")
                    break
            for config in config_pools:
                if "etiss" in config.name and config.enabled:
                    for d in requirements["etiss"][1]:
                        f.write(f"{d}{os.linesep}")
                    logger.info("add dependencies for etiss")
                    break
            for config in config_pools:
<<<<<<< HEAD
                if "microtvm_gvsoc" in config.name and config.enabled:
                    for d in requirements["microtvm_gvsoc"][1]:
                        f.write(f"{d}{os.linesep}")
                    logger.info("add dependencies for microtvm_gvsoc")
=======
                if "gvsoc_pulp" in config.name and config.enabled:
                    for d in requirements["gvsoc_pulp"][1]:
                        f.write(f"{d}{os.linesep}")
                    logger.info("add dependencies for gvsoc_pulp")
>>>>>>> 3d6e6783
                    break
            for config in config_pools:
                if "visualize" in config.name and config.enabled:
                    for d in requirements["visualize"][1]:
                        f.write(f"{d}{os.linesep}")
                    logger.info("add dependencies for visualize")
                    break
            for config in config_pools:
                if "microtvm" in config.name and config.enabled:
                    for d in requirements["microtvm"][1]:
                        f.write(f"{d}{os.linesep}")
                    logger.info("add dependencies for microtvm")
                    break
            for config in config_pools:
                if feature_enabled_and_supported(config, "moiopt"):
                    for d in requirements["moiopt"][1]:
                        f.write(f"{d}{os.linesep}")
                    logger.info("add dependencies for moiopt")
                    break
            # for config in config_pools:
            # if feature_enabled_and_supported(config, "relayviz"):
            #       # equirements for relay visualization
            #     for d in requirements['relayviz'][1]:
            #         f.write(f"{d}{os.linesep}")
            # break
            for config in config_pools:
                if "tvm" in config.name and config.enabled:
                    for d in requirements["tvm"][1]:
                        f.write(f"{d}{os.linesep}")
                    logger.info("add dependencies for tvm")
                    break
            for config in config_pools:
                if "tvm" in config.name and feature_enabled_and_supported(config, "autotuned"):
                    for d in requirements["tvm-autotuning"][1]:
                        f.write(f"{d}{os.linesep}")
                    logger.info("add dependencies for tvm-autotuning")
                    break
            for config in config_pools:
                if "tf" in config.name and feature_enabled_and_supported(config, "visualize"):
                    # requirements for tvm tflite visualization
                    for d in requirements["visualize_tflite"][1]:
                        f.write(f"{d}{os.linesep}")
                    logger.info("add dependencies for tflite visualization")
                    break
        logger.info("Finished generating requirements_addition.txt")
        return True<|MERGE_RESOLUTION|>--- conflicted
+++ resolved
@@ -248,17 +248,14 @@
                     logger.info("add dependencies for etiss")
                     break
             for config in config_pools:
-<<<<<<< HEAD
                 if "microtvm_gvsoc" in config.name and config.enabled:
                     for d in requirements["microtvm_gvsoc"][1]:
                         f.write(f"{d}{os.linesep}")
                     logger.info("add dependencies for microtvm_gvsoc")
-=======
                 if "gvsoc_pulp" in config.name and config.enabled:
                     for d in requirements["gvsoc_pulp"][1]:
                         f.write(f"{d}{os.linesep}")
                     logger.info("add dependencies for gvsoc_pulp")
->>>>>>> 3d6e6783
                     break
             for config in config_pools:
                 if "visualize" in config.name and config.enabled:
