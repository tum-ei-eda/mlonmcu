#
# Copyright (c) 2022 TUM Department of Electrical and Computer Engineering.
#
# This file is part of MLonMCU.
# See https://github.com/tum-ei-eda/mlonmcu.git for further info.
#
# Licensed under the Apache License, Version 2.0 (the "License");
# you may not use this file except in compliance with the License.
# You may obtain a copy of the License at
#
#     http://www.apache.org/licenses/LICENSE-2.0
#
# Unless required by applicable law or agreed to in writing, software
# distributed under the License is distributed on an "AS IS" BASIS,
# WITHOUT WARRANTIES OR CONDITIONS OF ANY KIND, either express or implied.
# See the License for the specific language governing permissions and
# limitations under the License.
#
"""MLIF Platform"""
import os
import tempfile
from typing import Tuple
from pathlib import Path

import yaml
import numpy as np

from mlonmcu.config import str2bool
from mlonmcu.setup import utils  # TODO: Move one level up?
from mlonmcu.timeout import exec_timeout
from mlonmcu.artifact import Artifact, ArtifactFormat
from mlonmcu.logging import get_logger
from mlonmcu.target import get_targets
from mlonmcu.target.target import Target
from mlonmcu.models.utils import get_data_source

from ..platform import CompilePlatform, TargetPlatform
from .interfaces import ModelSupport
from .mlif_target import get_mlif_platform_targets, create_mlif_platform_target

logger = get_logger()


class MlifPlatform(CompilePlatform, TargetPlatform):
    """Model Library Interface Platform class."""

    FEATURES = (
        CompilePlatform.FEATURES
        | TargetPlatform.FEATURES
        | {
            "validate",
            "muriscvnn",
            "cmsisnn",
            "muriscvnnbyoc",
            "cmsisnnbyoc",
            "vext",
            "pext",
            "arm_mvei",
            "arm_dsp",
            "auto_vectorize",
            "benchmark",
            "xpulp",
<<<<<<< HEAD
            "memgraph_llvm_cdfg",
            "global_isel",
=======
            "set_inputs",
            "get_outputs",
>>>>>>> 71389578
        }  # TODO: allow Feature-Features with automatic resolution of initialization order
    )

    DEFAULTS = {
        **CompilePlatform.DEFAULTS,
        **TargetPlatform.DEFAULTS,
        "template": "ml_interface",
        "template_version": None,
        "ignore_data": True,
        "skip_check": False,
        "fail_on_error": False,  # Prefer to add acolum with validation results instead of raising a RuntimeError
        "model_support_dir": None,
        "toolchain": "gcc",
        "prebuild_lib_path": None,
        "optimize": None,  # values: 0,1,2,3,s
        "input_data_path": None,
        "output_data_path": None,
        "mem_only": False,
        "debug_symbols": False,
        "verbose_makefile": False,
        "lto": False,
        "slim_cpp": True,
        "garbage_collect": True,
        "strip_strings": False,
        "unroll_loops": None,
        "goal": "generic_mlonmcu",  # Use 'generic_mlif' for older version of MLIF
        "set_inputs": False,
        "set_inputs_interface": None,
        "get_outputs": False,
        "get_outputs_interface": None,
        "get_outputs_fmt": None,
        "batch_size": None,
        "model_support_file": None,
        "model_support_dir": None,
        "model_support_lib": None,
        # llvm specific (TODO: move to toolchain components)
        "fuse_ld": None,
        "global_isel": False,
        "extend_attrs": False,
    }

    REQUIRED = {"mlif.src_dir"}
    OPTIONAL = {"llvm.install_dir", "srecord.install_dir"}

    def __init__(self, features=None, config=None):
        super().__init__(
            "mlif",
            features=features,
            config=config,
        )
        self.tempdir = None
        self.build_dir = None

    @property
    def goal(self):
        return self.config["goal"]

    @property
    def set_inputs(self):
        value = self.config["set_inputs"]
        return str2bool(value) if not isinstance(value, (bool, int)) else value

    @property
    def set_inputs_interface(self):
        value = self.config["set_inputs_interface"]
        return value

    @property
    def get_outputs(self):
        value = self.config["get_outputs"]
        return str2bool(value) if not isinstance(value, (bool, int)) else value

    @property
    def get_outputs_interface(self):
        value = self.config["get_outputs_interface"]
        return value

    @property
    def get_outputs_fmt(self):
        value = self.config["get_outputs_fmt"]  # TODO: use
        return value

    @property
    def batch_size(self):
        value = self.config["batch_size"]  # TODO: use
        if isinstance(value, str):
            value = int(value)
        return value

    @property
    def inputs_artifact(self):
        # THIS IS A HACK (get inputs fom artifacts!)
        lookup_path = self.build_dir.parent / "inputs.npy"
        if lookup_path.is_file():
            return lookup_path
        else:
            logger.warning("Artifact 'inputs.npz' not found!")
            return None

    @property
    def model_info_file(self):
        # THIS IS A HACK (get inputs fom artifacts!)
        lookup_path = self.build_dir.parent / "model_info.yml"
        if lookup_path.is_file():
            return lookup_path
        else:
            logger.warning("Artifact 'model_info.yml' not found!")
            return None

    @property
    def needs_model_support(self):
        return self.set_inputs or self.get_outputs

    def gen_data_artifact(self):
        in_paths = self.input_data_path
        if not isinstance(in_paths, list):
            in_paths = [in_paths]
        in_paths_new = []
        for in_path in in_paths:
            if in_path is None:
                continue
            if not isinstance(in_path, Path):
                in_path = Path(in_path)
            if in_path.is_file():
                raise NotImplementedError
            elif in_path.is_dir():
                in_paths_new.extend([f for f in in_path.iterdir() if f.is_file()])
            else:
                return None
        in_paths = in_paths_new
        out_paths = self.output_data_path
        if not isinstance(out_paths, list):
            out_paths = [out_paths]
        out_paths_new = []
        for out_path in out_paths:
            if out_path is None:
                continue
            if not isinstance(out_path, Path):
                out_path = Path(out_path)
            if out_path.is_file():
                raise NotImplementedError
            elif out_path.is_dir():
                out_paths_new.extend([f for f in out_path.iterdir() if f.is_file()])
            else:
                return None
        out_paths = out_paths_new
        if len(in_paths) == 0 or len(out_paths) == 0:
            return None
        data_src = get_data_source(in_paths, out_paths)
        return Artifact("data.c", content=data_src, fmt=ArtifactFormat.SOURCE)

    def init_directory(self, path=None, context=None):
        if self.build_dir is not None:
            self.build_dir.mkdir(exist_ok=True)
            logger.debug("Build directory already initialized")
            return
        dir_name = self.name
        if path is not None:
            self.build_dir = Path(path)
        elif self.config["build_dir"]:
            self.build_dir = Path(self.config["build_dir"])
        else:
            if context:
                assert "temp" in context.environment.paths
                self.build_dir = (
                    context.environment.paths["temp"].path / dir_name
                )  # TODO: Need to lock this for parallel builds
            else:
                logger.debug(
                    "Creating temporary directory because no context was available "
                    "and 'mlif.build_dir' was not supplied"
                )
                self.tempdir = tempfile.TemporaryDirectory()
                self.build_dir = Path(self.tempdir.name) / dir_name
                logger.info("Temporary build directory: %s", self.build_dir)
        self.build_dir.mkdir(exist_ok=True)

    def create_target(self, name):
        assert name in self.get_supported_targets(), f"{name} is not a valid MLIF target"
        targets = get_targets()
        if name in targets:
            base = targets[name]
        else:
            base = Target
        return create_mlif_platform_target(name, self, base=base)

    @property
    def mlif_dir(self):
        return Path(self.config["mlif.src_dir"])

    @property
    def llvm_dir(self):
        return self.config["llvm.install_dir"]

    @property
    def srecord_dir(self):
        return self.config["srecord.install_dir"]

    @property
    def template(self):
        return self.config["template"]

    @property
    def template_version(self):
        return self.config["template_version"]

    @property
    def ignore_data(self):
        value = self.config["ignore_data"]
        return str2bool(value) if not isinstance(value, (bool, int)) else value

    @property
    def skip_check(self):
        value = self.config["skip_check"]
        return str2bool(value) if not isinstance(value, (bool, int)) else value

    @property
    def fail_on_error(self):
        value = self.config["fail_on_error"]
        return str2bool(value) if not isinstance(value, (bool, int)) else value

    @property
    def validate_outputs(self):
        return not self.ignore_data

    @property
    def toolchain(self):
        return str(self.config["toolchain"])

    @property
    def model_support_file(self):
        value = self.config["model_support_file"]  # TODO: use
        return value

    @property
    def model_support_dir(self):
        value = self.config["model_support_dir"]  # TODO: use
        return value

    @property
    def model_support_lib(self):
        value = self.config["model_support_lib"]  # TODO: use
        return value

    @property
    def prebuild_lib_dir(self):
        return self.config["prebuild_lib_dir"]

    @property
    def optimize(self):
        return self.config["optimize"]

    @property
    def input_data_path(self):
        return self.config["input_data_path"]

    @property
    def output_data_path(self):
        return self.config["output_data_path"]

    @property
    def mem_only(self):
        value = self.config["mem_only"]
        return str2bool(value) if not isinstance(value, (bool, int)) else value

    @property
    def debug_symbols(self):
        value = self.config["debug_symbols"]
        return str2bool(value) if not isinstance(value, (bool, int)) else value

    @property
    def verbose_makefile(self):
        value = self.config["verbose_makefile"]
        return str2bool(value) if not isinstance(value, (bool, int)) else value

    @property
    def lto(self):
        value = self.config["lto"]
        return str2bool(value) if not isinstance(value, (bool, int)) else value

    @property
    def slim_cpp(self):
        value = self.config["slim_cpp"]
        return str2bool(value) if not isinstance(value, (bool, int)) else value

    @property
    def garbage_collect(self):
        value = self.config["garbage_collect"]
        return str2bool(value) if not isinstance(value, (bool, int)) else value

    @property
    def fuse_ld(self):
        value = self.config["fuse_ld"]
        return value

    @property
    def global_isel(self):
        value = self.config["global_isel"]
        return str2bool(value) if not isinstance(value, (bool, int)) else value

    @property
    def extend_attrs(self):
        value = self.config["extend_attrs"]
        return str2bool(value) if not isinstance(value, (bool, int)) else value

    @property
    def strip_strings(self):
        value = self.config["strip_strings"]
        return str2bool(value) if not isinstance(value, (bool, int)) else value

    @property
    def unroll_loops(self):
        value = self.config["unroll_loops"]
        if value is None:
            return None
        return str2bool(value) if not isinstance(value, (bool, int)) else value

    def get_supported_targets(self):
        target_names = get_mlif_platform_targets()
        return target_names

    def close(self):
        if self.tempdir:
            self.tempdir.cleanup()

    def get_definitions(self):
        definitions = self.definitions
        definitions["TEMPLATE"] = self.template
        if self.template_version:
            definitions["TEMPLATE_VERSION"] = self.template_version
        definitions["TOOLCHAIN"] = self.toolchain
        definitions["QUIET"] = self.mem_only
        definitions["SKIP_CHECK"] = self.skip_check
        if self.batch_size is not None:
            definitions["BATCH_SIZE"] = self.batch_size
        if self.num_threads is not None:
            definitions["SUBPROJECT_THREADS"] = self.num_threads
        if self.toolchain == "llvm" and self.llvm_dir is None:
            raise RuntimeError("Missing config variable: llvm.install_dir")
        else:
            definitions["LLVM_DIR"] = self.llvm_dir
        if self.optimize is not None:
            definitions["OPTIMIZE"] = self.optimize
        if self.debug_symbols is not None:
            definitions["DEBUG_SYMBOLS"] = self.debug_symbols
        if self.verbose_makefile is not None:
            definitions["CMAKE_VERBOSE_MAKEFILE"] = self.verbose_makefile
        if self.lto is not None:
            definitions["ENABLE_LTO"] = self.lto
        if self.garbage_collect is not None:
            definitions["ENABLE_GC"] = self.garbage_collect
        if self.slim_cpp is not None:
            definitions["SLIM_CPP"] = self.slim_cpp
        if self.model_support_file is not None:
            definitions["MODEL_SUPPORT_FILE"] = self.model_support_file
        if self.model_support_dir is not None:
            definitions["MODEL_SUPPORT_DIR"] = self.model_support_dir
        if self.model_support_lib is not None:
            definitions["MODEL_SUPPORT_LIB"] = self.model_support_lib
        if self.fuse_ld is not None:
            definitions["FUSE_LD"] = self.fuse_ld
        if self.global_isel is not None:
            definitions["GLOBAL_ISEL"] = self.global_isel
        if self.extend_attrs is not None:
            definitions["EXTEND_ATTRS"] = self.extend_attrs
        if self.strip_strings is not None:
            definitions["STRIP_STRINGS"] = self.strip_strings
        if self.unroll_loops is not None:
            definitions["UNROLL_LOOPS"] = self.unroll_loops

        return definitions

    def get_cmake_args(self):
        cmakeArgs = []
        definitions = self.get_definitions()
        for key, value in definitions.items():
            if isinstance(value, bool):
                value = "ON" if value else "OFF"
            cmakeArgs.append(f"-D{key}={value}")
        return cmakeArgs

    def prepare(self):
        self.init_directory()

    def prepare_environment(self):
        env = os.environ.copy()
        if self.srecord_dir:
            path_old = env["PATH"]
            path_new = f"{self.srecord_dir}:{path_old}"
            env["PATH"] = path_new
        return env

    def generate_model_support(self, target):
        artifacts = []
        batch_size = self.batch_size
        inputs_data = None
        if self.inputs_artifact is not None:
            inputs_data = np.load(self.inputs_artifact, allow_pickle=True)
        if self.model_info_file is not None:
            with open(self.model_info_file, "r") as f:
                model_info = yaml.safe_load(f)
        if self.set_inputs or self.get_outputs:
            model_support = ModelSupport(
                in_interface=self.set_inputs_interface,
                out_interface=self.get_outputs_interface,
                model_info=model_info,
                target=target,
                batch_size=batch_size,
                inputs_data=inputs_data,
            )
            code = model_support.generate()
            code_artifact = Artifact(
                "model_support.cpp",
                content=code,
                fmt=ArtifactFormat.TEXT,
                flags=("model_support"),
            )
            self.definitions["BATCH_SIZE"] = model_support.batch_size
            artifacts.append(code_artifact)
        return artifacts

    def configure(self, target, src, _model):
        artifacts = []
        if self.needs_model_support:
            artifacts.extend(self.generate_model_support(target))
            if len(artifacts) > 0:
                assert len(artifacts) == 1
                model_support_artifact = artifacts[0]
                model_support_file = self.build_dir / model_support_artifact.name
                model_support_artifact.export(model_support_file)
                self.definitions["MODEL_SUPPORT_FILE"] = model_support_file
            del target
        if not isinstance(src, Path):
            src = Path(src)
        cmakeArgs = self.get_cmake_args()
        if src.is_file():
            src = src.parent  # TODO deal with directories or files?
        if src.is_dir():
            cmakeArgs.append("-DSRC_DIR=" + str(src))
        else:
            raise RuntimeError("Unable to find sources!")
        if self.ignore_data:
            cmakeArgs.append("-DDATA_SRC=")
        else:
            # data_artifact = self.gen_data_artifact()
            data_artifact = None
            if data_artifact:
                data_file = self.build_dir / data_artifact.name
                data_artifact.export(data_file)
                cmakeArgs.append("-DDATA_SRC=" + str(data_file))
                artifacts.append(data_artifact)
            else:
                logger.warning("No validation data provided for model.")
        utils.mkdirs(self.build_dir)
        env = self.prepare_environment()
        out = utils.cmake(
            self.mlif_dir,
            *cmakeArgs,
            cwd=self.build_dir,
            debug=self.debug,
            live=self.print_outputs,
            env=env,
        )
        return out, artifacts

    def compile(self, target, src=None, model=None, data_file=None):
        out = ""
        if src:
            configure_out, artifacts = self.configure(target, src, model)
            out += configure_out
        env = self.prepare_environment()
        out += utils.make(
            self.goal,
            cwd=self.build_dir,
            threads=self.num_threads,
            live=self.print_outputs,
            env=env,
        )
        return out, artifacts

    def generate(self, src, target, model=None) -> Tuple[dict, dict]:
        # TODO: fix timeouts
        if self.validate_outputs:
            # some strange bug?
            self.timeout_sec = 0
        else:
            self.timeout_sec = 90
        self.timeout_sec = 0
        if self.timeout_sec > 0:
            out, artifacts = exec_timeout(
                self.timeout_sec,
                self.compile,
                target,
                src=src,
                model=model,
            )
        else:
            out, artifacts = self.compile(target, src=src, model=model)
        elf_file = self.build_dir / "bin" / self.goal
        map_file = self.build_dir / "linker.map"  # TODO: optional
        hex_file = self.build_dir / "bin" / "generic_mlonmcu.hex"
        path_file = self.build_dir / "bin" / "generic_mlonmcu.path"  # TODO: move to dumps
        asmdump_file = self.build_dir / "dumps" / "generic_mlonmcu.dump"  # TODO: optional
        srcdump_file = self.build_dir / "dumps" / "generic_mlonmcu.srcdump"  # TODO: optional

        # TODO: just use path instead of raw data?
        with open(elf_file, "rb") as handle:
            data = handle.read()
            artifact = Artifact("generic_mlonmcu", raw=data, fmt=ArtifactFormat.RAW)
            artifacts.insert(0, artifact)  # First artifact should be the ELF
        # for cv32e40p
        if hex_file.is_file():
            with open(hex_file, "rb") as handle:
                data = handle.read()
                artifact = Artifact("generic_mlonmcu.hex", raw=data, fmt=ArtifactFormat.RAW)
                artifacts.insert(1, artifact)
        # only for vicuna
        if path_file.is_file():
            with open(path_file, "r") as handle:
                data = handle.read()
                artifact = Artifact("generic_mlonmcu.path", content=data, fmt=ArtifactFormat.TEXT)
                artifacts.insert(1, artifact)
        if map_file.is_file():
            with open(map_file, "r") as handle:
                data = handle.read()
                artifact = Artifact("generic_mlonmcu.map", content=data, fmt=ArtifactFormat.TEXT)
                artifacts.append(artifact)
        if asmdump_file.is_file():
            with open(asmdump_file, "r") as handle:
                data = handle.read()
                artifact = Artifact(
                    "generic_mlonmcu.dump", content=data, fmt=ArtifactFormat.TEXT, flags=(self.toolchain,)
                )
                artifacts.append(artifact)
        if srcdump_file.is_file():
            with open(srcdump_file, "r") as handle:
                data = handle.read()
                artifact = Artifact(
                    "generic_mlonmcu.srcdump", content=data, fmt=ArtifactFormat.TEXT, flags=(self.toolchain,)
                )
                artifacts.append(artifact)
        metrics = self.get_metrics(elf_file)
        stdout_artifact = Artifact(
            "mlif_out.log", content=out, fmt=ArtifactFormat.TEXT
        )  # TODO: rename to tvmaot_out.log?
        artifacts.append(stdout_artifact)
        return {"default": artifacts}, {"default": metrics}<|MERGE_RESOLUTION|>--- conflicted
+++ resolved
@@ -60,13 +60,10 @@
             "auto_vectorize",
             "benchmark",
             "xpulp",
-<<<<<<< HEAD
             "memgraph_llvm_cdfg",
             "global_isel",
-=======
             "set_inputs",
             "get_outputs",
->>>>>>> 71389578
         }  # TODO: allow Feature-Features with automatic resolution of initialization order
     )
 
