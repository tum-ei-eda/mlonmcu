#
# Copyright (c) 2022 TUM Department of Electrical and Computer Engineering.
#
# This file is part of MLonMCU.
# See https://github.com/tum-ei-eda/mlonmcu.git for further info.
#
# Licensed under the Apache License, Version 2.0 (the "License");
# you may not use this file except in compliance with the License.
# You may obtain a copy of the License at
#
#     http://www.apache.org/licenses/LICENSE-2.0
#
# Unless required by applicable law or agreed to in writing, software
# distributed under the License is distributed on an "AS IS" BASIS,
# WITHOUT WARRANTIES OR CONDITIONS OF ANY KIND, either express or implied.
# See the License for the specific language governing permissions and
# limitations under the License.
#
"""Collection of (example) postprocesses integrated in MLonMCU."""

import re
import ast
import tempfile
from pathlib import Path

import pandas as pd

from mlonmcu.artifact import Artifact, ArtifactFormat, lookup_artifacts
from mlonmcu.config import str2dict, str2bool, str2list
from mlonmcu.logging import get_logger

from .postprocess import SessionPostprocess, RunPostprocess

logger = get_logger()


def match_rows(df, cols):
    """Helper function to group similar rows in a dataframe."""
    groups = df.astype(str).groupby(cols).apply(lambda x: tuple(x.index)).tolist()
    return groups


def _check_cfg(value):
    res = re.compile(r"^((?:[a-zA-Z\d\-_ \.\[\]]+)(?:,[a-zA-Z\d\-_ \.\[\]]+)*)$").match(value)
    if res is None:
        return False
    return True


def _parse_cfg(value):
    if _check_cfg(value):
        return value.split(",")
    else:
        return ast.literal_eval(value)


class FilterColumnsPostprocess(SessionPostprocess):
    """Postprocess which can be used to drop unwanted columns from a report."""

    DEFAULTS = {
        **SessionPostprocess.DEFAULTS,
        "keep": None,
        "drop": None,
        "drop_nan": False,
        "drop_empty": False,
        "drop_const": False,
    }

    def __init__(self, features=None, config=None):
        super().__init__("filter_cols", features=features, config=config)

    @property
    def keep(self):
        """Get keep property."""
        cfg = self.config["keep"]
        if isinstance(cfg, str):
            return _parse_cfg(cfg)
        return cfg

    @property
    def drop(self):
        """Get drop property."""
        cfg = self.config["drop"]
        if isinstance(cfg, str):
            return _parse_cfg(cfg)
        return cfg

    @property
    def drop_nan(self):
        """Get drop_nan property."""
        value = self.config["drop_nan"]
        return str2bool(value) if not isinstance(value, (bool, int)) else value

    @property
    def drop_empty(self):
        """Get drop_empty property."""
        value = self.config["drop_empty"]
        return str2bool(value) if not isinstance(value, (bool, int)) else value

    @property
    def drop_const(self):
        """Get drop_const property."""
        value = self.config["drop_const"]
        return str2bool(value) if not isinstance(value, (bool, int)) else value

    def post_session(self, report):
        """Called at the end of a session."""

        def _filter_df(df, keep, drop, drop_nan=False, drop_empty=False, drop_const=False):
            if drop_empty:
                raise NotImplementedError
            if drop_nan:
                df.dropna(axis=1, how="all", inplace=True)
            if drop_const:
                df = df.loc[:, (df != df.iloc[0]).any()]
            if not (keep is None or drop is None):
                raise RuntimeError("'drop' and 'keep' can not be defined at the same time")
            if keep is not None:
                drop_cols = [name for name in df.columns if name not in keep]
            elif drop is not None:
                drop_cols = [name for name in df.columns if name in drop]
            else:
                drop_cols = []
            return df.drop(columns=drop_cols)

        report.pre_df = _filter_df(
            report.pre_df,
            self.keep,
            self.drop,
            drop_nan=self.drop_nan,
            drop_empty=self.drop_empty,
            drop_const=self.drop_const,
        )
        report.main_df = _filter_df(
            report.main_df, self.keep, self.drop, drop_nan=self.drop_nan, drop_const=self.drop_const
        )
        report.post_df = _filter_df(
            report.post_df, self.keep, self.drop, drop_nan=self.drop_nan, drop_const=self.drop_const
        )


class RenameColumnsPostprocess(SessionPostprocess):
    """Postprocess which can rename columns based on a provided mapping."""

    DEFAULTS = {
        **SessionPostprocess.DEFAULTS,
        "mapping": {},
        "merge": True,
    }

    def __init__(self, features=None, config=None):
        super().__init__("rename_cols", features=features, config=config)

    @property
    def mapping(self):
        value = self.config["mapping"]
        if not isinstance(value, dict):
            return str2dict(value)
        return value

    @property
    def merge(self):
        value = self.config["merge"]
        return str2bool(value)

    def post_session(self, report):
        """Called at the end of a session."""
        values = self.mapping.values()
        if len(values) != len(set(values)) and not self.merge:
            logger.warning("rename_cols: non unique mapping found. use merge=True to avoid overwriting values.")

        def merge(df):
            if len(set(df.columns)) == len(df.columns):
                return df
            a = df.loc[:, ~df.columns.duplicated(keep="first")]
            b = df.loc[:, df.columns.duplicated(keep="first")]
            return a.combine_first(merge(b))

        report.pre_df = report.pre_df.rename(columns=self.mapping)
        report.main_df = report.main_df.rename(columns=self.mapping)
        report.post_df = report.post_df.rename(columns=self.mapping)

        if self.merge:
            report.pre_df = merge(report.pre_df)
            report.main_df = merge(report.main_df)
            report.post_df = merge(report.post_df)


class Features2ColumnsPostprocess(SessionPostprocess):  # RunPostprocess?
    """Postprocess which can be used to transform (explode) the 'Features' Column
    in a dataframe for easier filtering."""

    DEFAULTS = {
        **SessionPostprocess.DEFAULTS,
        "limit": [],
        "drop": True,
    }

    def __init__(self, features=None, config=None):
        super().__init__("features2cols", features=features, config=config)

    @property
    def limit(self):
        """Get limit property."""
        value = self.config["limit"]
        if not isinstance(value, list):
            return str2list(value)
        return value

    @property
    def drop(self):
        """Get drop property."""
        value = self.config["drop"]
        return str2bool(value) if not isinstance(value, (bool, int)) else value

    def post_session(self, report):
        df = report.post_df
        if "Features" not in df.columns:
            return
        to_concat = [
            df["Features"].apply(lambda x: pd.Series({"feature_" + feature_name: feature_name in x}))
            for feature_name in list(set(df["Features"].sum())) if feature_name in self.limit or len(self.limit) == 0
        ]
        if len(to_concat) == 0:
            return
        feature_df = pd.concat(
            to_concat,
            axis=1,
        )
        if self.drop:
            tmp_df = df.drop(columns=["Features"])
        else:
            tmp_df = df
        new_df = pd.concat([tmp_df, feature_df], axis=1)
        report.post_df = new_df


class Config2ColumnsPostprocess(SessionPostprocess):  # RunPostprocess?
    """Postprocess which can be used to transform (explode) the 'Config' Column in a dataframe for easier filtering."""

    DEFAULTS = {
        **SessionPostprocess.DEFAULTS,
        "limit": [],
        "drop": True,
    }

    def __init__(self, features=None, config=None):
        super().__init__("config2cols", features=features, config=config)

    @property
    def limit(self):
        """Get limit property."""
        value = self.config["limit"]
        if not isinstance(value, list):
            return str2list(value)
        return value

    @property
    def drop(self):
        """Get drop property."""
        value = self.config["drop"]
        return str2bool(value) if not isinstance(value, (bool, int)) else value

    def post_session(self, report):
        """Called at the end of a session."""
        df = report.post_df
        if "Config" not in df.columns:
            return
        config_df = df["Config"].apply(lambda x: {key: value for key, value in x.items() if key in self.limit or len(self.limit) == 0}).apply(pd.Series).add_prefix("config_")
        if self.drop:
            tmp_df = df.drop(columns=["Config"])
        else:
            tmp_df = df
        new_df = pd.concat([tmp_df, config_df], axis=1)
        report.post_df = new_df


class MyPostprocess(SessionPostprocess):
    """TODO"""

    DEFAULTS = {
        **SessionPostprocess.DEFAULTS,
    }

    def __init__(self, features=None, config=None):
        super().__init__("mypost", features=features, config=config)
        self.config2cols = Config2ColumnsPostprocess(config={"config2cols.limit": ["tvmllvm.desired_layout", "tvmaot.desired_layout", "tvmaotplus.desired_layout", "tvmrt.desired_layout", "xcorev.mem", "xcorev.mac", "xcorev.bi", "xcorev.alu", "xcorev.bitmanip", "xcorev.simd", "xcorev.hwlp", "cv32e40p.fpu", "etiss.fpu", "corev_ovpsim.fpu", "tvmaot.disabled_passes", "tvmaotplus.disabled_passes", "tvmrt.disabled_passes", "tvmllvm.disabled_passes", "auto_vectorize.loop", "auto_vectorize.slp", "auto_vectorize.force_vector_width", "auto_vectorize.force_vector_interleave", "auto_vectorize.custom_unroll", "tvmllvm.target_keys", "tvmrt.target_keys", "tvmaot.target_keys", "tvmaotplus.target_keys", "autotuned.mode"], "config2cols.drop": True})
        self.rename_cols = RenameColumnsPostprocess(config={"rename_cols.mapping": {"config_tvmllvm.desired_layout": "Layout", "config_tvmaot.desired_layout": "Layout", "config_tvmaotplus.desired_layout": "Layout", "config_tvmrt.desired_layout": "Layout", "config_xcorev.mem": "XCVMem", "config_xcorev.mac": "XCVMac", "config_xcorev.bi": "XCVBi", "config_xcorev.alu": "XCVAlu", "config_xcorev.bitmanip": "XCVBitmanip", "config_xcorev.simd": "XCVSimd", "config_xcorev.hwlp": "XCVHwlp", "feature_autotuned": "Autotuned", "feature_debug": "Debug", "config_cv32e40p.fpu": "FPU", "config_etiss.fpu": "FPU", "config_corev_ovpsim.fpu": "FPU", "config_tvmaot.disabled_passes": "Disabled", "config_tvmaotplus.disabled_passes": "Disabled", "config_tvmrt.disabled_passes": "Disabled", "config_tvmllvm.disabled_passes": "Disabled", "config_auto_vectorize.loop": "Loop", "config_auto_vectorize.slp": "Slp", "config_auto_vectorize.force_vector_width": "FVW", "config_auto_vectorize.force_vector_interleave": "FVI", "config_auto_vectorize.custom_unroll": "Unroll", "config_tvmllvm.target_keys": "Keys", "config_tvmrt.target_keys": "Keys", "config_tvmaot.target_keys": "Keys", "config_tvmaotplus.target_keys": "Keys", "config_autotuned.mode": "Tuner"}})
        self.features2cols = Features2ColumnsPostprocess(config={"features2cols.limit": ["autotuned", "debug", "auto_vectorize", "target_optimized"], "features2cols.drop": True})
        self.filter_cols = FilterColumnsPostprocess(config={"filter_cols.drop": ["Postprocesses", "Framework", "Platform", "Session", "ROM read-only", "ROM code", "ROM misc", "RAM data", "RAM zero-init data", "Run Stage Time [s]", "Compile Stage Time [s]", "Workspace Size [B]", "Build Stage Time [s]", "Load Stage Time [s]", "feature_auto_vectorize",  "feature_target_optimized", "Setup Cycles", "Setup Instructions", "Setup CPI"]})

    def post_session(self, report):
        """TODO"""
        self.config2cols.post_session(report)
        self.features2cols.post_session(report)
        self.rename_cols.post_session(report)
        self.filter_cols.post_session(report)


class PassConfig2ColumnsPostprocess(SessionPostprocess):
    """Postprocess which can be used to transform (explode) the TVM pass_config into separate columns.
    requires prior Config2Columns pass."""

    def __init__(self, features=None, config=None):
        super().__init__("passcfg2cols", features=features, config=config)

    def post_session(self, report):
        """Called at the end of a session."""
        df = report.post_df
        name = "config_tvmaot.extra_pass_config"
        if name not in df.columns:
            return
        config_df = df[name].apply(pd.Series).add_prefix("passcfg_")
        tmp_df = df.drop(columns=[name])
        new_df = pd.concat([tmp_df, config_df], axis=1)
        report.post_df = new_df


class Bytes2kBPostprocess(SessionPostprocess):  # RunPostprocess?
    """Postprocess which can be used to scale the memory related columns from Bytes to KiloBytes."""

    def __init__(self, features=None, config=None):
        super().__init__("bytes2kb", features=features, config=config)

    def post_session(self, report):
        """Called at the end of a session."""
        df = report.main_df
        match_strs = ["ROM", "RAM"]
        cols = list(
            filter(lambda x: any(s in x for s in match_strs), df.columns)
        )  # Only scale columns related to memory
        cols = [col for col in cols if "kB" not in col]  # Do not scale columns with are already in kB

        for col in cols:
            df[col] = df[col] / 1000.0
            df.rename(columns={col: col + " [kB]"}, inplace=True)

        report.main_df = df


class VisualizePostprocess(SessionPostprocess):
    """A very simple example on how to generate a plot of the results using a postprocess."""

    DEFAULTS = {
        **SessionPostprocess.DEFAULTS,
        "format": "png",
    }

    def __init__(self, features=None, config=None):
        super().__init__("visualize", features=features, config=config)

    @property
    def format(self):
        """Get format property."""
        return self.config["format"]

    def post_session(self, report):
        """Called at the end of a session."""
        df = pd.concat([report.pre_df, report.main_df], axis=1)

        if self.format != "png":
            raise NotImplementedError("Currently only supports PNG")

        COLS = ["Cycles", "Total ROM", "Total RAM"]
        for col in COLS:
            if col not in report.main_df.columns:
                return []

        # Local import to deal with optional dependencies
        import matplotlib.pyplot as plt

        fig, axes = plt.subplots(ncols=len(COLS))
        plt.rcParams["figure.figsize"] = (15, 3)  # (w, h)
        for i, col in enumerate(COLS):
            new_df = df[[col]].astype(float)
            bar_names_df = (
                df["Session"].astype(str) + "_" + df["Run"].astype(str)
            )  # ideally we would use model/backend/target names here...
            new_df.index = bar_names_df
            new_df.plot(kind="bar", ax=axes[i])

        data = None
        with tempfile.TemporaryDirectory() as tmpdirname:
            fig_path = Path(tmpdirname) / "plot.png"
            fig.savefig(fig_path)
            with open(fig_path, "rb") as handle:
                data = handle.read()

        artifacts = [Artifact("plot.png", raw=data, fmt=ArtifactFormat.RAW)]
        return artifacts


class Artifact2ColumnPostprocess(RunPostprocess):
    """Postprocess for converting artifacts to columns in the report."""

    DEFAULTS = {
        **RunPostprocess.DEFAULTS,
        "file2colname": {},
    }

    def __init__(self, features=None, config=None):
        super().__init__("artifacts2cols", features=features, config=config)

    @property
    def file2colname(self):
        """Get file2colname property."""
        value = self.config["file2colname"]
        if not isinstance(value, dict):
            return str2dict(value)
        return value

    def post_run(self, report, artifacts):
        """Called at the end of a run."""
        for filename, colname in self.file2colname.items():
            matches = lookup_artifacts(artifacts, name=filename, first_only=True)
            if not matches:
                report.main_df[colname] = ""
                continue
            if matches[0].fmt != ArtifactFormat.TEXT:
                raise RuntimeError("Can only put text into report columns")
            report.main_df[colname] = matches[0].content


class AnalyseInstructionsPostprocess(RunPostprocess):
    """Counting specific types of instructions."""

    DEFAULTS = {**RunPostprocess.DEFAULTS, "groups": True, "sequences": True, "top": 10}

    def __init__(self, features=None, config=None):
        super().__init__("analyse_instructions", features=features, config=config)

    @property
    def groups(self):
        """Get groups property."""
        value = self.config["groups"]
        return str2bool(value) if not isinstance(value, (bool, int)) else value

    @property
    def sequences(self):
        """get sequences property."""
        value = self.config["sequences"]
        return str2bool(value) if not isinstance(value, (bool, int)) else value

    @property
    def top(self):
        """get sequences property."""
        return int(self.config["top"])

    def post_run(self, report, artifacts):
        """Called at the end of a run."""
        ret_artifacts = []
        log_artifact = lookup_artifacts(artifacts, flags=("log_instrs",), fmt=ArtifactFormat.TEXT, first_only=True)
        assert len(log_artifact) == 1, "To use analyse_instructions process, please enable feature log_instrs."
        log_artifact = log_artifact[0]
        is_spike = "spike" in log_artifact.flags
        is_etiss = "etiss_pulpino" in log_artifact.flags or "etiss" in log_artifact.flags
        is_ovpsim = "ovpsim" in log_artifact.flags or "corev_ovpsim" in log_artifact.flags
        is_riscv = is_spike or is_etiss or is_ovpsim
        if is_spike:
            content = log_artifact.content
            if self.groups:
                encodings = re.compile(r"\((0x[0-9abcdef]+)\)").findall(content)
            if self.sequences:
                names = re.compile(r"core\s+\d+:\s0x[0-9abcdef]+\s\(0x[0-9abcdef]+\)\s([\w.]+).*").findall(content)
        elif is_etiss:
            content = log_artifact.content
            if self.groups:
                encodings = re.compile(r"0x[0-9abcdef]+:\s\w+\s#\s([01]+)\s.*").findall(content)
                encodings = [f"0b{enc}" for enc in encodings]
            if self.sequences:
                names = re.compile(r"0x[0-9abcdef]+:\s(\w+)\s#\s[01]+\s.*").findall(content)
        elif is_ovpsim:
            content = log_artifact.content
            if self.groups:
                encodings = re.compile(r"riscvOVPsim\/cpu',\s0x[0-9abcdef]+\(.*\):\s([0-9abcdef]+)\s+\w+\s+.*").findall(
                    content
                )
                encodings = [f"0x{enc}" for enc in encodings]
            if self.sequences:
                names = re.compile(r"riscvOVPsim\/cpu',\s0x[0-9abcdef]+\(.*\):\s[0-9abcdef]+\s+(\w+)\s+.*").findall(
                    content
                )
        else:
            raise RuntimeError("Uable to determine the used target.")

        def _helper(x, top=100):
            counts = pd.Series(x).value_counts()
            probs = counts / len(x)
            return dict(counts.head(top)), dict(probs.head(top))

        def _gen_csv(label, counts, probs):
            lines = [f"{label},Count,Probablity"]
            for x in counts:
                line = f"{x},{counts[x]},{probs[x]:.3f}"
                lines.append(line)
            return "\n".join(lines)

        if self.groups:
            assert is_riscv, "Currently only riscv instrcutions can be analysed by groups"

            def _extract_major_opcode(enc):
                mapping = {
                    0b0010011: "OP-IMM",
                    0b0110111: "LUI",
                    0b0010111: "AUIPC",
                    0b0110011: "OP",
                    0b1101111: "JAL",
                    0b1100111: "JALR",
                    0b1100011: "BRANCH",
                    0b0000011: "LOAD",
                    0b0100011: "STORE",
                    0b0001111: "MISC-MEM",
                    0b1110011: "SYSTEM",
                    0b1000011: "MADD",
                    0b1000111: "MSUB",
                    0b1001011: "MNSUB",
                    0b1001111: "MNADD",
                    0b0000111: "LOAD-FP",
                    0b0100111: "STORE-FP",
                    0b0001011: "custom-0",
                    0b0101011: "custom-1",
                    0b1011011: "custom-2/rv128",
                    0b1111011: "custom-3/rv128",
                    0b1101011: "reserved",
                    0b0101111: "AMO",
                    0b1010011: "OP-FP",
                    0b1010111: "OP-V",
                    0b1110111: "OP-P",
                    0b0011011: "OP-IMM-32",
                    0b0111011: "OP-32",
                }
                enc = int(enc, 0)  # Convert from hexadecimal
                opcode = enc & 0b1111111
                lsbs = opcode & 0b11
                if lsbs == 0b11:
                    major = mapping.get(opcode, "UNKNOWN")
                else:
                    # 16-bit instruction
                    msbs = (enc & 0b1110000000000000) >> 13
                    rvc_mapping = {
                        0b00000: "OP-IMM",
                        0b00001: "OP-IMM",
                        0b00010: "OP-IMM",
                        0b00100: "LOAD",
                        0b00101: "JAL",
                        0b00110: "LOAD-FP",
                        0b01000: "LOAD",
                        0b01001: "OP-IMM",
                        0b01010: "LOAD",
                        0b01100: "LOAD-FP",
                        0b01101: "OP-IMM",
                        0b01110: "LOAD-FP",
                        0b10000: "reserved",
                        0b10001: "MISC-ALU",
                        0b10010: "JALR",
                        0b10100: "STORE-FP",
                        0b10101: "JAL",
                        0b10110: "STORE-FP",
                        0b11000: "STORE",
                        0b11001: "BRANCH",
                        0b11010: "STORE",
                        0b11100: "STORE-FP",
                        0b11101: "BRANCH",
                        0b11110: "STORE-FP",
                    }
                    combined = msbs << 2 | lsbs
                    assert combined in rvc_mapping.keys()
                    return f"{rvc_mapping[combined]} (Compressed)"
                return major

            majors = list(map(_extract_major_opcode, encodings))
            major_counts, major_probs = _helper(majors, top=self.top)
            majors_csv = _gen_csv("Major", major_counts, major_probs)
            artifact = Artifact("analyse_instructions_majors.csv", content=majors_csv, fmt=ArtifactFormat.TEXT)
            ret_artifacts.append(artifact)
        if self.sequences:
            max_len = 3

            def _get_sublists(lst, length):
                ret = []
                for i in range(len(lst) - length + 1):
                    lst_ = lst[i : i + length]
                    ret.append(";".join(lst_))
                return ret

            for length in range(1, max_len + 1):
                names_ = _get_sublists(names, length)
                counts, probs = _helper(names_, top=self.top)
                sequence_csv = _gen_csv("Sequence", counts, probs)
                artifact = Artifact(
                    f"analyse_instructions_seq{length}.csv", content=sequence_csv, fmt=ArtifactFormat.TEXT
                )
                ret_artifacts.append(artifact)
        return ret_artifacts


<<<<<<< HEAD
class CompareRowsPostprocess(SessionPostprocess):
    """TODO"""

    DEFAULTS = {
        **SessionPostprocess.DEFAULTS,
        "to_compare": None,
        "group_by": None,
        "baseline": 0,
        "percent": False,
        "invert": False,
        "substract": False,
    }

    def __init__(self, features=None, config=None):
        super().__init__("compare_rows", features=features, config=config)

    @property
    def to_compare(self):
        """Get to_compare property."""
        value = self.config["to_compare"]
        return str2list(value, allow_none=True)

    @property
    def group_by(self):
        """Get group_by property."""
        value = self.config["group_by"]
        return str2list(value, allow_none=True)

    @property
    def baseline(self):
        """Get baseline property."""
        value = self.config["baseline"]
        return int(value)

    @property
    def baseline(self):
        """Get baseline property."""
        value = self.config["baseline"]
        return int(value)

    @property
    def percent(self):
        """Get percent property."""
        value = self.config["percent"]
        return str2bool(value)

    @property
    def invert(self):
        """Get invert property."""
        value = self.config["invert"]
        return str2bool(value)

    @property
    def substract(self):
        """Get substract property."""
        value = self.config["substract"]
        return str2bool(value)

    def post_session(self, report):
        """Called at the end of a session."""
        pre_df = report.pre_df
        main_df = report.main_df  # metrics
        post_df = report.post_df
        group_by = self.group_by
        if group_by is None:
            group_by = [x for x in pre_df.columns if x != "Run"]
        assert isinstance(group_by, list)
        assert all(col in list(pre_df.columns) + list(post_df.columns) for col in group_by)
        to_compare = self.to_compare
        if to_compare is None:
            to_compare = list(main_df.columns)
        assert isinstance(to_compare, list)
        assert all(col in main_df.columns for col in to_compare)
        full_df = pd.concat([pre_df, main_df, post_df], axis=1)
        grouped = full_df.groupby(group_by, axis=0, group_keys=False)
        new_df = pd.DataFrame()
        for col in to_compare:

            def f(df):
                assert self.baseline < len(df), "Index of group baseline out of bounds"
                ret = df / df.iloc[self.baseline]
                if self.substract:
                    ret = ret - 1
                if self.invert:
                    ret = 1 / ret
                if self.percent:
                    ret = ret * 100.0
                return ret

            filtered_col = grouped[col]
            first = filtered_col.apply(f).reset_index()
            first_col = first[col]
            new = first_col
            new_name = f"{col} (rel.)"
            new_df[new_name] = new
        main_df = pd.concat([main_df, new_df], axis=1)
        report.main_df = main_df
=======
class AnalyseDumpPostprocess(RunPostprocess):
    """Counting static instructions."""

    DEFAULTS = {**RunPostprocess.DEFAULTS}

    def __init__(self, features=None, config=None):
        super().__init__("analyse_dump", features=features, config=config)

    def post_run(self, report, artifacts):
        """Called at the end of a run."""
        platform = report.pre_df["Platform"]
        if (platform != "mlif").any():
            return []
        ret_artifacts = []
        dump_artifact = lookup_artifacts(artifacts, name="generic_mlonmcu.dump", fmt=ArtifactFormat.TEXT, first_only=True)
        assert len(dump_artifact) == 1, "To use analyse_dump postprocess, please set mlif.enable_asmdump=1"
        dump_artifact = dump_artifact[0]
        is_llvm = "llvm" in dump_artifact.flags
        assert is_llvm, "Non-llvm objdump currently unsupported"
        content = dump_artifact.content
        lines = content.split("\n")
        counts = {}
        total = 0
        for line in lines:
            splitted = line.split("\t")
            if len(splitted) != 3:
                continue
            insn = splitted[1]
            args = splitted[2]
            if "cv." in insn:
                if "(" in args and ")" in args:
                    m = re.compile(r"(.*)\((.*)\)").match(args)
                    if m:
                        g = m.groups()
                        assert len(g) == 2
                        offset, base = g
                        fmt = "ri"
                        try:
                            offset = int(offset)
                        except ValueError:
                            fmt = "rr"
                        insn += f"_{fmt}"
                        if "!" in base:
                            insn += "_inc"
            if insn in counts:
                counts[insn] += 1
            else:
                counts[insn] = 1
            total += 1
        counts_csv = "Instruction,Count,Probability\n"
        for insn, count in sorted(counts.items(), key=lambda item: item[1]):
            counts_csv += f"{insn},{count},{count/total:.4f}\n"
        artifact = Artifact(
            f"dump_counts.csv", content=counts_csv, fmt=ArtifactFormat.TEXT
        )
        ret_artifacts.append(artifact)
        return ret_artifacts


class AnalyseCoreVCountsPostprocess(RunPostprocess):
    """Counting static instructions."""

    DEFAULTS = {**RunPostprocess.DEFAULTS}

    def __init__(self, features=None, config=None):
        super().__init__("analyse_corev_counts", features=features, config=config)

    def post_run(self, report, artifacts):
        """Called at the end of a run."""
        ret_artifacts = []
        count_artifact = lookup_artifacts(artifacts, name="dump_counts.csv", fmt=ArtifactFormat.TEXT, first_only=True)
        assert len(count_artifact) == 1, "To use analyse_corev_counts postprocess, analyse_dump needs to run first."
        count_artifact = count_artifact[0]
        content = count_artifact.content

        lines = content.split("\n")

        XCVMAC_INSNS = {
            "cv.mac",
            "cv.msu",
            "cv.mulun",
            "cv.mulhhun",
            "cv.mulsn",
            "cv.mulhhsn",
            "cv.mulurn",
            "cv.mulhhurn",
            "cv.mulsrn",
            "cv.mulhhsrn",
            "cv.macun",
            "cv.machhun",
            "cv.macsn",
            "cv.machhsn",
            "cv.macurn",
            "cv.machhurn",
            "cv.macsrn",
            "cv.machhsrn",
        }
        XCVMEM_INSNS = {
            "cv.lb_ri_inc",
            "cv.lbu_ri_inc",
            "cv.lh_ri_inc",
            "cv.lhu_ri_inc",
            "cv.lw_ri_inc",
            "cv.lb_ri_inc",
            "cv.lbu_ri_inc",
            "cv.lh_ri_inc",
            "cv.lhu_ri_inc",
            "cv.lw_ri_inc",
            "cv.lb_rr_inc",
            "cv.lbu_rr_inc",
            "cv.lh_rr_inc",
            "cv.lhu_rr_inc",
            "cv.lw_rr_inc",
            "cv.lb_rr_inc",
            "cv.lbu_rr_inc",
            "cv.lh_rr_inc",
            "cv.lhu_rr_inc",
            "cv.lw_rr_inc",
            "cv.lb_rr",
            "cv.lbu_rr",
            "cv.lh_rr",
            "cv.lhu_rr",
            "cv.lw_rr",
            "cv.sb_ri_inc",
            "cv.sh_ri_inc",
            "cv.sw_ri_inc",
            "cv.sb_ri_inc",
            "cv.sh_ri_inc",
            "cv.sw_ri_inc",
            "cv.sb_rr_inc",
            "cv.sh_rr_inc",
            "cv.sw_rr_inc",
            "cv.sb_rr_inc",
            "cv.sh_rr_inc",
            "cv.sw_rr_inc",
            "cv.sb_rr",
            "cv.sh_rr",
            "cv.sw_rr",
        }
        XCVBI_INSNS = {
            "cv.bneimm",
            "cv.beqimm",
        }
        XCVALU_INSNS = {
            "cv.slet",
            "cv.min",
            "cv.addnr",
            "cv.addunr",
            "cv.addn",
            "cv.maxu",
            "cv.subun",
            "cv.extbz",
            "cv.addun",
            "cv.clip",
            "cv.clipu",
            "cv.subn",
            "cv.max",
            "cv.extbs",
            "cv.abs",
            "cv.addurn",
            "cv.exths",
            "cv.exthz",
            "cv.minu",
            "cv.sletu",
            "cv.suburn",
            "cv.addrn",
            "cv.clipur",
            "cv.subrn",

        }
        XCVBITMANIP_INSNS = {
            "cv.ror",
            "cv.clb",
        }
        XCVSIMD_INSNS = {
            "cv.add.h",
            "cv.add.sc.b",
            "cv.add.sc.h",
            "cv.add.sci.h",
            "cv.and.b",
            "cv.and.h",
            "cv.and.sc.h",
            "cv.and.sci.h",
            "cv.cmpeq.sc.h",
            "cv.cmpge.sci.h",
            "cv.cmpgtu.h",
            "cv.cmplt.sci.h",
            "cv.cmpltu.sci.b",
            "cv.cmpne.sc.h",
            "cv.cmpne.sci.b",
            "cv.extract.b",
            "cv.extract.h",
            "cv.extractu.b",
            "cv.extractu.h",
            "cv.insert.h",
            "cv.max.h",
            "cv.max.sci.h",
            "cv.maxu.h",
            "cv.or.b",
            "cv.or.h",
            "cv.pack",
            "cv.packhi.b",
            "cv.packlo.b",
            "cv.shuffle2.b",
            "cv.shuffle2.h",
            "cv.shufflei0.sci.b",
            "cv.sll.sci.h",
            "cv.sra.h",
            "cv.sra.sci.h",
            "cv.srl.h",
            "cv.srl.sci.h",
            "cv.sub.b",
            "cv.sub.h",
            "cv.xor.b",
            "cv.xor.sci.b",
            "cv.add.sci.b",
            "cv.cmpeq.b",
            "cv.cmpgtu.sc.h",
            "cv.cmpleu.sc.h",
            "cv.sdotup.h",
            "cv.sdotup.b",
            "cv.shuffle.sci.h",
            "cv.xor.sc.b",
            "cv.xor.sc.h",
            "cv.sdotsp.h",
            "cv.cmpeq.sci.b",
            "cv.and.sci.b",
            "cv.dotsp.h",
            "cv.dotsp.b",
            "cv.sdotsp.b",
            "cv.add.b",
            "cv.dotup.sci.b",
        }
        XCVHWLP_INSNS = {

        }


        unknowns = []
        cv_ext_totals = {
            "XCVMac": len(XCVMAC_INSNS),
            "XCVMem": len(XCVMEM_INSNS),
            "XCVBi": len(XCVBI_INSNS),
            "XCVAlu": len(XCVALU_INSNS),
            "XCVBitmanip": len(XCVBITMANIP_INSNS),
            "XCVSimd": len(XCVSIMD_INSNS),
            "Unknown": 0,
        }
        cv_ext_counts = {
            "XCVMac": 0,
            "XCVMem": 0,
            "XCVBi": 0,
            "XCVAlu": 0,
            "XCVBitmanip": 0,
            "XCVSimd": 0,
            "XCVHwlp": 0,
            "Unknown": 0,
        }
        cv_ext_unique_counts = {
            "XCVMac": 0,
            "XCVMem": 0,
            "XCVBi": 0,
            "XCVAlu": 0,
            "XCVBitmanip": 0,
            "XCVSimd": 0,
            "XCVHwlp": 0,
            "Unknown": 0,
        }
        total_counts = 0
        cv_counts_csv = "Instruction,Count,Probability\n"
        cv_counts = {}
        for line in lines[1:]:
            if "cv." not in line:
                continue
            cv_counts_csv += f"{line}\n"
            splitted = line.split(",")
            assert len(splitted) == 3
            insn = splitted[0]
            count = int(splitted[1])
            cv_counts[insn] = count
            total_counts += count
            if insn in XCVMAC_INSNS:
                cv_ext_counts["XCVMac"] += count
                cv_ext_unique_counts["XCVMac"] += 1
            elif insn in XCVMEM_INSNS:
                cv_ext_counts["XCVMem"] += count
                cv_ext_unique_counts["XCVMem"] += 1
            elif insn in XCVBI_INSNS:
                cv_ext_counts["XCVBi"] += count
                cv_ext_unique_counts["XCVBi"] += 1
            elif insn in XCVALU_INSNS:
                cv_ext_counts["XCVAlu"] += count
                cv_ext_unique_counts["XCVAlu"] += 1
            elif insn in XCVBITMANIP_INSNS:
                cv_ext_counts["XCVBitmanip"] += count
                cv_ext_unique_counts["XCVBitmanip"] += 1
            elif insn in XCVSIMD_INSNS:
                cv_ext_counts["XCVSimd"] += count
                cv_ext_unique_counts["XCVSimd"] += 1
            elif insn in XCVHWLP_INSNS:
                cv_ext_counts["XCVHwlp"] += count
                cv_ext_unique_counts["XCVHwlp"] += 1
            else:
                cv_ext_counts["Unknown"] += count
                cv_ext_unique_counts["Unknown"] += 1
                if insn not in unknowns:
                    unknowns.append(insn)
        cv_ext_totals["Unknown"] = len(unknowns)
        cv_ext_counts_csv = "Set,Count,Probability\n"
        for ext, count in sorted(cv_ext_counts.items(), key=lambda item: item[1]):
            if count == 0:
                continue
            cv_ext_counts_csv += f"{ext},{count},{count/total_counts}\n"
        cv_ext_unique_counts_csv = "Set,Used,Utilization\n"
        for ext, used in sorted(cv_ext_unique_counts.items(), key=lambda item: item[1]):
            if used == 0:
                continue
            rel = used / cv_ext_totals[ext]
            cv_ext_unique_counts_csv += f"{ext},{used},{rel:.4f}\n"
        used = sum(cv_ext_unique_counts.values())
        totals = sum(cv_ext_totals.values())
        rel = used / totals
        cv_ext_unique_counts_csv += f"XCVTotal,{used},{rel:.4f}\n"

        cv_counts_artifact = Artifact(
            f"cv_counts.csv", content=cv_counts_csv, fmt=ArtifactFormat.TEXT
        )
        cv_ext_counts_artifact = Artifact(
            f"cv_ext_counts.csv", content=cv_ext_counts_csv, fmt=ArtifactFormat.TEXT
        )
        cv_ext_unique_counts_artifact = Artifact(
            f"cv_ext_unique_counts.csv", content=cv_ext_unique_counts_csv, fmt=ArtifactFormat.TEXT
        )
        if len(unknowns) > 0:
            logger.warning("Unknown instructions found: %s", unknowns)
            cv_ext_unknowns_artifact = Artifact(
                f"cv_ext_unknowns.csv", content="\n".join(unknowns), fmt=ArtifactFormat.TEXT
            )
            ret_artifacts.append(cv_ext_unknowns_artifact)
            # TODO: logging

        ret_artifacts.append(cv_counts_artifact)
        ret_artifacts.append(cv_ext_counts_artifact)
        ret_artifacts.append(cv_ext_unique_counts_artifact)
        main_df = report.main_df.copy()
        main_df["XCVCounts"] = str(cv_counts)
        report.main_df = main_df
        return ret_artifacts
>>>>>>> e2fe5e48
<|MERGE_RESOLUTION|>--- conflicted
+++ resolved
@@ -594,7 +594,6 @@
         return ret_artifacts
 
 
-<<<<<<< HEAD
 class CompareRowsPostprocess(SessionPostprocess):
     """TODO"""
 
@@ -692,7 +691,8 @@
             new_df[new_name] = new
         main_df = pd.concat([main_df, new_df], axis=1)
         report.main_df = main_df
-=======
+
+
 class AnalyseDumpPostprocess(RunPostprocess):
     """Counting static instructions."""
 
@@ -1040,5 +1040,4 @@
         main_df = report.main_df.copy()
         main_df["XCVCounts"] = str(cv_counts)
         report.main_df = main_df
-        return ret_artifacts
->>>>>>> e2fe5e48
+        return ret_artifacts