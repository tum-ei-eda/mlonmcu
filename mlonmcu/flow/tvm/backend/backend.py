#
# Copyright (c) 2022 TUM Department of Electrical and Computer Engineering.
#
# This file is part of MLonMCU.
# See https://github.com/tum-ei-eda/mlonmcu.git for further info.
#
# Licensed under the Apache License, Version 2.0 (the "License");
# you may not use this file except in compliance with the License.
# You may obtain a copy of the License at
#
#     http://www.apache.org/licenses/LICENSE-2.0
#
# Unless required by applicable law or agreed to in writing, software
# distributed under the License is distributed on an "AS IS" BASIS,
# WITHOUT WARRANTIES OR CONDITIONS OF ANY KIND, either express or implied.
# See the License for the specific language governing permissions and
# limitations under the License.
#
import tempfile
import tarfile
from pathlib import Path
from typing import Tuple
import multiprocessing

from mlonmcu.flow.backend import Backend
from mlonmcu.setup import utils
from mlonmcu.config import str2bool
<<<<<<< HEAD
from mlonmcu.logging import get_logger
from .model_info import get_model_info, get_fallback_model_info, get_supported_formats, get_model_format
=======
from mlonmcu.target.metrics import Metrics
from mlonmcu.artifact import Artifact, ArtifactFormat
from .model_info import get_model_info, get_supported_formats
>>>>>>> 9757eb56
from .python_utils import prepare_python_environment
from .tvmc_utils import (
    get_target_tvmc_args,
    get_pass_config_tvmc_args,
    get_disabled_pass_tvmc_args,
    get_runtime_executor_tvmc_args,
    get_input_shapes_tvmc_args,
    get_tuning_records_tvmc_args,
)

logger = get_logger()


class TVMBackend(Backend):
    registry = {}

    name = None

    FEATURES = ["autotuned", "cmsisnnbyoc", "muriscvnnbyoc", "disable_legalize", "moiopt"]

    DEFAULTS = {
        "print_outputs": False,
        "opt_level": 3,
        "target_device": None,
        "target_mcpu": None,
        "target_march": None,
        "target_model": None,
        "target_mtriple": None,
        "target_mabi": None,
        "target_mattr": None,
        "target_keys": None,
        "extra_target": None,
        "extra_target_mcpu": None,
        "desired_layout": None,  # optional: NCHW or NHWC
        "disabled_passes": [],  # i.e. AlterOpLayout
        "extra_pass_config": {},  # TODO: some example (fuse_max_depth etc.)
        "use_tuning_results": False,
        "tvmc_extra_args": [],  # Currently compile subcommand only!
        "tvmc_custom_script": None,
        # See https://github.com/apache/tvm/blob/1115fd9bc261619ffa0539746ae0aebc46232dc6/python/tvm/autotvm/tophub.py
        "tophub_url": None,
        "num_threads": multiprocessing.cpu_count(),
        "dump": [],  # Supports: c, relay, tir, ll
    }

    REQUIRED = []

    OPTIONAL = ["tvm.build_dir", "tvm.pythonpath", "tvm.configs_dir", "tvm.use_tlcpack"]

    def __init__(self, target="c", executor=None, runtime="crt", fmt="mlf", features=None, config=None):
        super().__init__(framework="tvm", features=features, config=config)

        self.model = None  # Actual filename!
        self.model_info = None
        self.input_shapes = None
        self.supported_formats = get_supported_formats()
        self.target = target
        self.runtime = runtime
        self.executor = executor
        self.fmt = fmt

        self.prefix = "default"
        self.artifacts = (
            []
        )  # TODO: either make sure that ony one model is processed at a time or move the artifacts to the methods
        self._tuning_records = None

    @property
    def tuning_records(self):
        if self._tuning_records:
            return self._tuning_records
        elif "autotuning_results_file" in self.config and self.config["autotuning_results_file"]:
            return self.config["autotuning_results_file"]
        else:
            return None

    @tuning_records.setter
    def tuning_records(self, filepath):
        self._tuning_records = filepath

    @property
    def pass_config(self):
        base = {"tir.disable_vectorize": True}
        extra = self.config["extra_pass_config"]
        if isinstance(extra, str):
            import ast

            extra = ast.literal_eval(extra)
        assert isinstance(extra, dict)
        base.update(extra)
        return base

    @property
    def target_device(self):
        return self.config["target_device"]

    @property
    def target_mcpu(self):
        return self.config["target_mcpu"]

    @property
    def target_march(self):
        return self.config["target_march"]

    @property
    def target_mtriple(self):
        return self.config["target_mtriple"]

    @property
    def target_mabi(self):
        return self.config["target_mabi"]

    @property
    def target_mattr(self):
        return self.config["target_mattr"]

    @property
    def target_keys(self):
        return self.config["target_keys"]

    @property
    def target_model(self):
        return self.config["target_model"]

    @property
    def extra_target(self):
        return self.config["extra_target"]

    @property
    def extra_target_mcpu(self):
        return self.config["extra_target_mcpu"]

    @property
    def desired_layout(self):
        return self.config["desired_layout"]

    @property
    def opt_level(self):
        return self.config["opt_level"]

    @property
    def use_tuning_results(self):
        value = self.config["use_tuning_results"]
        return str2bool(value) if not isinstance(value, (bool, int)) else value

    @property
    def tvmc_extra_args(self):
        return self.config["tvmc_extra_args"]

    @property
    def tvmc_custom_script(self):
        return self.config["tvmc_custom_script"]

    @property
    def disabled_passes(self):
        return self.config["disabled_passes"]

    @property
    def tvm_pythonpath(self):
        return self.config["tvm.pythonpath"]

    @property
    def tvm_build_dir(self):
        return self.config["tvm.build_dir"]

    @property
    def tvm_configs_dir(self):
        return self.config["tvm.configs_dir"]

    @property
    def tophub_url(self):
        return self.config["tophub_url"]

    @property
    def print_outputs(self):
        value = self.config["print_outputs"]
        return str2bool(value) if not isinstance(value, (bool, int)) else value

    @property
    def use_tlcpack(self):
        value = self.config["tvm.use_tlcpack"]
        return str2bool(value, allow_none=True) if not isinstance(value, (bool, int)) else value

    @property
    def dump(self):
        value = self.config["dump"]
        if isinstance(value, str):
            if "," in value:
                value = value.split(",")
            else:
                value = [value]
        for v in value:
            assert v in ["relay", "c", "ll", "tir"]
        assert isinstance(value, list)
        return value

    @property
    def generate_wrapper(self):
        return self.fmt == "mlf"

    def num_threads(self):
        return self.config["num_threads"]

    def get_target_details(self):
        ret = {}
        if self.target_device:
            ret["device"] = self.target_device
        if self.target_mcpu:
            ret["mcpu"] = self.target_mcpu
        if self.target_march:
            ret["march"] = self.target_march
        if self.target_mtriple:
            ret["mtriple"] = self.target_mtriple
        if self.target_mabi:
            ret["mabi"] = self.target_mabi
        if self.target_mattr:
            ret["mattr"] = self.target_mattr
        if self.target_keys:
            ret["keys"] = self.target_keys
        if self.target_model:
            ret["model"] = self.target_model
        return ret

    def get_extra_target_details(self):
        ret = {}
        if self.extra_target_mcpu:
            ret["mcpu"] = self.extra_target_mcpu
        return ret

    def get_tvmc_compile_args(self, out, dump=None):
        assert self.executor is not None
        assert self.executor in ["aot", "graph"], "Unsupported TVM executor"
        args = [
            self.model,
            *get_target_tvmc_args(
                self.target,
                extra_target=self.extra_target,
                target_details=self.get_target_details(),
                extra_target_details=self.get_extra_target_details(),
            ),
            *get_runtime_executor_tvmc_args(self.runtime, self.executor),
            *get_pass_config_tvmc_args(self.pass_config),
            *get_disabled_pass_tvmc_args(self.disabled_passes),
            *get_input_shapes_tvmc_args(self.input_shapes),
            *get_tuning_records_tvmc_args(self.use_tuning_results, self.tuning_records),
            *(["--desired-layout", self.desired_layout] if self.desired_layout is not None else []),
            *(["--dump-code", ",".join(dump)] if dump is not None else []),
            *self.tvmc_extra_args,
            *["--opt-level", str(self.opt_level)],
            *["--output", str(out)],
            *["-f", self.fmt],
            *["--model-format", self.model_format],
        ]
        return args

    def invoke_tvmc(self, command, *args, cwd=None):
        env = prepare_python_environment(
            None if self.use_tlcpack else self.tvm_pythonpath,
            None if self.use_tlcpack else self.tvm_build_dir,
            None if self.use_tlcpack else self.tvm_configs_dir,
            tophub_url=self.tophub_url,
            num_threads=self.num_threads,
        )
        if self.use_tlcpack:
            pre = ["tvmc"]
            return utils.exec_getout(
                *pre, command, *args, live=self.print_outputs, print_output=False, env=env, cwd=cwd
            )
        else:
            if self.tvmc_custom_script is None:
                pre = ["-m", "tvm.driver.tvmc"]
            else:
                pre = [self.tvmc_custom_script]
            return utils.python(*pre, command, *args, live=self.print_outputs, print_output=False, env=env, cwd=cwd)

    def invoke_tvmc_compile(self, out, dump=None, cwd=None):
<<<<<<< HEAD
        args = self.get_tvmc_compile_args(out, dump=dump)
=======
        args = self.get_tvmc_compile_args(out, dump)
>>>>>>> 9757eb56
        return self.invoke_tvmc("compile", *args, cwd=cwd)

    def load_model(self, model, input_shapes=None, output_shapes=None, input_types=None, output_types=None):
        self.model = model
        # TODO: path model class instead of path!
        # fmt = self.model.formats[0]
<<<<<<< HEAD
        need_model_info = True
        if input_shapes:
            self.input_shapes = input_shapes
            if output_shapes and input_types and output_types:
                need_model_info = False
                self.model_format, self.model_info = get_fallback_model_info(
                    model, input_shapes, output_shapes, input_types, output_types, backend_name=self.name
                )
        if need_model_info:
            try:
                self.model_format, self.model_info = get_model_info(model, backend_name=self.name)
            except Exception as e:
                logger.warning(
                    "Fetching of Model Info failed (%s). Falling back to Relay-based info.", type(e).__name__
                )
                self.model_format = get_model_format(model)
                self.model_info = None

            if self.model_info and not self.input_shapes:
                self.input_shapes = {tensor.name: tensor.shape for tensor in self.model_info.in_tensors}
=======
        self.model_format, self.model_info = get_model_info(model, backend_name=self.name)
        self.input_shapes = {tensor.name: tensor.shape for tensor in self.model_info.in_tensors}

    def get_graph_and_params_from_mlf(self, path):
        graph = None
        with open(Path(path) / "executor-config" / "graph" / "default.graph", "r") as handle:
            graph = handle.read()
        params = None
        with open(Path(path) / "parameters" / "default.params", "rb") as handle:
            params = handle.read()

        return graph, params

    def generate(self) -> Tuple[dict, dict]:
        artifacts = []
        assert self.model is not None
        dump = self.dump
        with tempfile.TemporaryDirectory() as temp_dir:
            out_path = Path(temp_dir) / f"{self.prefix}.tar"
            out = self.invoke_tvmc_compile(out_path, dump=dump, cwd=temp_dir)
            mlf_path = Path(temp_dir) / "mlf"
            tarfile.open(out_path).extractall(mlf_path)
            with open(mlf_path / "metadata.json", "r") as handle:
                metadata_txt = handle.read()
            artifacts.append(
                Artifact(
                    f"{self.prefix}.json",
                    content=metadata_txt,
                    fmt=ArtifactFormat.TEXT,
                )
            )
            with open(out_path, "rb") as handle:
                mlf_data = handle.read()
                artifacts.append(
                    Artifact(
                        f"{self.prefix}.tar",
                        raw=mlf_data,
                        fmt=ArtifactFormat.SHARED_OBJECT if self.fmt == "so" else ArtifactFormat.MLF,
                        archive=True,
                    )
                )
            if "c" in dump:
                with open(str(out_path) + ".c", "r") as handle:
                    mod_src = handle.read()
                    artifacts.append(
                        Artifact(
                            f"{self.prefix}.c",
                            content=mod_src,
                            fmt=ArtifactFormat.SOURCE,
                            optional=True,
                        )
                    )
            if "relay" in dump:
                with open(str(out_path) + ".relay", "r") as handle:
                    mod_txt = handle.read()
                    artifacts.append(
                        Artifact(
                            f"{self.prefix}.relay",
                            content=mod_txt,
                            fmt=ArtifactFormat.TEXT,
                            optional=True,
                        )
                    )
            if "ll" in dump:
                with open(str(out_path) + ".ll", "r") as handle:
                    mod_txt = handle.read()
                    artifacts.append(
                        Artifact(
                            f"{self.prefix}.ll",
                            content=mod_txt,
                            fmt=ArtifactFormat.SOURCE,
                            optional=True,
                        )
                    )
            if self.executor == "graph":
                if self.fmt == "so":
                    raise NotImplementedError
                elif self.fmt == "mlf":
                    graph, params = self.get_graph_and_params_from_mlf(mlf_path)
                    artifacts.append(
                        Artifact(
                            f"{self.prefix}.graph",
                            content=graph,
                            fmt=ArtifactFormat.SOURCE,
                        )
                    )
                    artifacts.append(
                        Artifact(
                            f"{self.prefix}.params",
                            raw=params,
                            fmt=ArtifactFormat.RAW,
                        )
                    )
                else:
                    raise RuntimeError("Unsupported fmt")
        stdout_artifact = Artifact(
            "tvmc_compile_out.log", content=out, fmt=ArtifactFormat.TEXT
        )  # TODO: rename to tvmaot_out.log?
        artifacts.append(stdout_artifact)
        return {"default": artifacts}, {"default": Metrics()}
>>>>>>> 9757eb56
<|MERGE_RESOLUTION|>--- conflicted
+++ resolved
@@ -25,14 +25,10 @@
 from mlonmcu.flow.backend import Backend
 from mlonmcu.setup import utils
 from mlonmcu.config import str2bool
-<<<<<<< HEAD
 from mlonmcu.logging import get_logger
 from .model_info import get_model_info, get_fallback_model_info, get_supported_formats, get_model_format
-=======
 from mlonmcu.target.metrics import Metrics
 from mlonmcu.artifact import Artifact, ArtifactFormat
-from .model_info import get_model_info, get_supported_formats
->>>>>>> 9757eb56
 from .python_utils import prepare_python_environment
 from .tvmc_utils import (
     get_target_tvmc_args,
@@ -309,18 +305,13 @@
             return utils.python(*pre, command, *args, live=self.print_outputs, print_output=False, env=env, cwd=cwd)
 
     def invoke_tvmc_compile(self, out, dump=None, cwd=None):
-<<<<<<< HEAD
         args = self.get_tvmc_compile_args(out, dump=dump)
-=======
-        args = self.get_tvmc_compile_args(out, dump)
->>>>>>> 9757eb56
         return self.invoke_tvmc("compile", *args, cwd=cwd)
 
     def load_model(self, model, input_shapes=None, output_shapes=None, input_types=None, output_types=None):
         self.model = model
         # TODO: path model class instead of path!
         # fmt = self.model.formats[0]
-<<<<<<< HEAD
         need_model_info = True
         if input_shapes:
             self.input_shapes = input_shapes
@@ -341,9 +332,6 @@
 
             if self.model_info and not self.input_shapes:
                 self.input_shapes = {tensor.name: tensor.shape for tensor in self.model_info.in_tensors}
-=======
-        self.model_format, self.model_info = get_model_info(model, backend_name=self.name)
-        self.input_shapes = {tensor.name: tensor.shape for tensor in self.model_info.in_tensors}
 
     def get_graph_and_params_from_mlf(self, path):
         graph = None
@@ -359,6 +347,8 @@
         artifacts = []
         assert self.model is not None
         dump = self.dump
+        if generate_wrapper and not self.model_info and "relay" not in dump:
+            dump.append("relay")
         with tempfile.TemporaryDirectory() as temp_dir:
             out_path = Path(temp_dir) / f"{self.prefix}.tar"
             out = self.invoke_tvmc_compile(out_path, dump=dump, cwd=temp_dir)
@@ -441,5 +431,4 @@
             "tvmc_compile_out.log", content=out, fmt=ArtifactFormat.TEXT
         )  # TODO: rename to tvmaot_out.log?
         artifacts.append(stdout_artifact)
-        return {"default": artifacts}, {"default": Metrics()}
->>>>>>> 9757eb56
+        return {"default": artifacts}, {"default": Metrics()}