--- conflicted
+++ resolved
@@ -63,11 +63,8 @@
     DEFAULTS = {
         "print_outputs": False,
         "repeat": None,
-<<<<<<< HEAD
         "temp_dir_base": None,
-=======
         "fclk": None,
->>>>>>> 69fd216b
     }
 
     REQUIRED = set()
@@ -107,14 +104,12 @@
         return self.config["repeat"]
 
     @property
-<<<<<<< HEAD
     def temp_dir_base(self):
         return self.config["temp_dir_base"]
-=======
+
     def fclk(self):
         value = self.config["fclk"]
         return int(float(value)) if value is not None else None
->>>>>>> 69fd216b
 
     def __repr__(self):
         return f"Target({self.name})"
