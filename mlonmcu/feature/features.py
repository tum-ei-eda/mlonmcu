#
# Copyright (c) 2022 TUM Department of Electrical and Computer Engineering.
#
# This file is part of MLonMCU.
# See https://github.com/tum-ei-eda/mlonmcu.git for further info.
#
# Licensed under the Apache License, Version 2.0 (the "License");
# you may not use this file except in compliance with the License.
# You may obtain a copy of the License at
#
#     http://www.apache.org/licenses/LICENSE-2.0
#
# Unless required by applicable law or agreed to in writing, software
# distributed under the License is distributed on an "AS IS" BASIS,
# WITHOUT WARRANTIES OR CONDITIONS OF ANY KIND, either express or implied.
# See the License for the specific language governing permissions and
# limitations under the License.
#
"""Definition of MLonMCU features and the feature registry."""

import re
import pandas as pd
from typing import Union
from pathlib import Path

from mlonmcu.utils import is_power_of_two, filter_none
from mlonmcu.config import str2bool, str2list
from mlonmcu.artifact import Artifact, ArtifactFormat
from .feature import (
    BackendFeature,
    FrameworkFeature,
    PlatformFeature,
    FrontendFeature,
    TargetFeature,
    SetupFeature,
    RunFeature,
    FeatureBase,
)

# from mlonmcu.flow import SUPPORTED_TVM_BACKENDS
SUPPORTED_TVM_BACKENDS = [
    "tvmaot",
    "tvmaotplus",
    "tvmrt",
    "tvmcg",
    "tvmllvm",
]  # Workaround for cirvular import until we have a backend registry


REGISTERED_FEATURES = {}
FEATURE_DEPS = {}


def register_feature(name, depends=None):
    """Decorator for adding a feature to the global registry."""
    if depends is None:
        depends = []

    def real_decorator(obj):
        REGISTERED_FEATURES[name] = obj
        FEATURE_DEPS[name] = depends

    return real_decorator


def get_available_feature_names(feature_type=None):
    """Utility for getting feature names."""
    ret = []
    if feature_type is None:
        return REGISTERED_FEATURES.keys()

    for name, feature in REGISTERED_FEATURES.items():
        if feature_type in list(feature.types()):
            ret.append(name)
    return ret


def get_available_features(feature_type=None, feature_name=None, deps=False):
    """Utility for looking up features."""
    names = get_available_feature_names(feature_type=feature_type)
    names = [name for name in names if feature_name is None or name == feature_name]
    ret = {}
    if deps:
        for name in names:
            names = list(set(names + FEATURE_DEPS[name]))
    for name in names:
        ret[name] = REGISTERED_FEATURES[name]
    return ret


def get_matching_features(features, feature_type):
    return [feature for feature in features if feature_type in feature.types()]


# @register_feature("debug_arena", depends=["debug"])
@register_feature("debug_arena")
class DebugArena(BackendFeature):
    """Enable verbose printing of arena usage for debugging."""

    def __init__(self, features=None, config=None):
        super().__init__("debug_arena", features=features, config=config)

    def get_backend_config(self, backend):
        assert backend in [
            "tvmaot",
            "tvmaotplus",
            "tvmrt",
            "tflmi",
        ], f"Unsupported feature '{self.name}' for backend '{backend}'"
        return {f"{backend}.debug_arena": self.enabled}


# @register_feature("validate", depends=["debug"])
@register_feature("validate")
class Validate(FrontendFeature, PlatformFeature):
    """Enable validaton of inout and output tensors."""

    DEFAULTS = {
        **FeatureBase.DEFAULTS,
        "allow_missing": True,
        "fail_on_error": None,
    }

    def __init__(self, features=None, config=None):
        super().__init__("validate", features=features, config=config)

    @property
    def allow_missing(self):
        value = self.config["allow_missing"]
        return str2bool(value) if not isinstance(value, (bool, int)) else value

    @property
    def fail_on_error(self):
        return self.config["fail_on_error"]

    def get_frontend_config(self, frontend):
        if not self.allow_missing:
            raise NotImplementedError
        return {f"{frontend}.use_inout_data": True}

    def get_platform_config(self, platform):
        assert platform == "mlif", f"Unsupported feature '{self.name}' for platform '{platform}'"
        return filter_none(
            {
                f"{platform}.ignore_data": False,
                f"{platform}.fail_on_error": self.fail_on_error,
            }
        )


@register_feature("muriscvnn")
class Muriscvnn(SetupFeature, FrameworkFeature, PlatformFeature):
    """muRISCV-V NN wrappers for TFLite Micro"""

    DEFAULTS = {
        **FeatureBase.DEFAULTS,
        "use_vext": "AUTO",
        "use_pext": "AUTO",
    }

    REQUIRED = {"muriscvnn.src_dir"}

    def __init__(self, features=None, config=None):
        super().__init__("muriscvnn", features=features, config=config)

    @property
    def muriscvnn_dir(self):
        return str(self.config["muriscvnn.src_dir"])

    @property
    def use_vext(self):
        value = self.config["use_vext"]
        if value == "AUTO" or value is None:
            return value
        if not isinstance(value, (bool, int)):
            value = str2bool(value)
        return "ON" if value else "OFF"

    @property
    def use_pext(self):
        value = self.config["use_pext"]
        if value == "AUTO" or value is None:
            return value
        if not isinstance(value, (bool, int)):
            value = str2bool(value)
        return "ON" if value else "OFF"

    def add_framework_config(self, framework, config):
        assert framework == "tflm", f"Unsupported feature '{self.name}' for framework '{framework}'"
        if f"{framework}.optimized_kernel" in config and config[f"{framework}.optimized_kernel"] not in [
            None,
            "cmsis_nn",
        ]:
            RuntimeError(f"There is already a optimized_kernel selected for framework '{framework}'")
        else:
            config[f"{framework}.optimized_kernel"] = "cmsis_nn"

    def get_platform_defs(self, platform):
        assert platform in ["mlif"], f"Unsupported feature '{self.name}' for platform '{platform}'"
        return {
            "MURISCVNN": self.enabled,
            "MURISCVNN_DIR": self.muriscvnn_dir,
            "MURISCVNN_VEXT": self.use_vext,
            "MURISCVNN_PEXT": self.use_pext,
        }

    def get_required_cache_flags(self):
        ret = {}

        ret["tflmc.exe"] = ["muriscvnn"]
        return ret


@register_feature("cmsisnn")
class Cmsisnn(SetupFeature, FrameworkFeature, PlatformFeature):
    """CMSIS-NN kernels for TFLite Micro"""

    DEFAULTS = {
        **FeatureBase.DEFAULTS,
    }

    REQUIRED = {"cmsisnn.dir", "cmsis.dir"}

    def __init__(self, features=None, config=None):
        super().__init__("cmsisnn", features=features, config=config)

    @property
    def cmsisnn_dir(self):
        return str(self.config["cmsisnn.dir"])

    @property
    def cmsis_dir(self):
        return str(self.config["cmsis.dir"])

    def add_framework_config(self, framework, config):
        assert framework == "tflm", f"Unsupported feature '{self.name}' for framework '{framework}'"
        if f"{framework}.optimized_kernel" in config and config[f"{framework}.optimized_kernel"] not in [
            None,
            "cmsis_nn",
        ]:
            RuntimeError(f"There is already a optimized_kernel selected for framework '{framework}'")
        else:
            config[f"{framework}.optimized_kernel"] = "cmsis_nn"

    def get_platform_defs(self, platform):
        assert platform in ["mlif"], f"Unsupported feature '{self.name}' for platform '{platform}'"
        return {
            "CMSISNN": self.enabled,
            "CMSIS_DIR": self.cmsis_dir,
            "CMSISNN_DIR": self.cmsisnn_dir,
        }

    def get_required_cache_flags(self):
        ret = {}
        ret["tflmc.exe"] = ["cmsisnn"]
        return ret


@register_feature("cmsisnnbyoc")
class CmsisnnByoc(SetupFeature, BackendFeature, PlatformFeature):
    """CMSIS-NN kernels for TVM using BYOC wrappers."""

    DEFAULTS = {
        **FeatureBase.DEFAULTS,
        "mcpu": None,  # mve: cortex-m55, dsp: cortex-m4, cortex-m7, cortex-m33, cortex-m35p
        "mattr": None,  # for +nodsp, +nomve
        "debug_last_error": False,
    }

    REQUIRED = {"cmsisnn.dir", "cmsis.dir"}

    def __init__(self, features=None, config=None):
        super().__init__("cmsisnnbyoc", features=features, config=config)

    @property
    def cmsisnn_dir(self):
        return str(self.config["cmsisnn.dir"])

    @property
    def cmsis_dir(self):
        return str(self.config["cmsis.dir"])

    @property
    def mcpu(self):
        return self.config["mcpu"]

    @property
    def mattr(self):
        return self.config["mattr"]

    @property
    def debug_last_error(self):
        return str2bool(self.config["debug_last_error"])

    def add_backend_config(self, backend, config):
        assert backend in SUPPORTED_TVM_BACKENDS, f"Unsupported feature '{self.name}' for backend '{backend}'"
        extras = config.get(f"{backend}.extra_targets", [])
        if extras is None:
            extras = []
        if "cmsis-nn" not in extras:
            if isinstance(extras, str):
                extras = str2list(extras)
            extras.append("cmsis-nn")
        config[f"{backend}.extra_targets"] = extras
        # Ideally cmsisnnbyoc would have a mvei/dsp feature which could be used to set this automatically
        extra_target_details = config.get(f"{backend}.extra_target_details", {})
        if extra_target_details is None:
            extra_target_details = {}
        cmsisnn_target_details = extra_target_details.get("cmsis-nn", {})
        if self.mcpu:
            cmsisnn_target_details["mcpu"] = self.mcpu
        if self.mattr:
            cmsisnn_target_details["mattr"] = self.mattr
        if self.debug_last_error is not None:
            cmsisnn_target_details["debug_last_error"] = self.debug_last_error
        extra_target_details["cmsis-nn"] = cmsisnn_target_details

        config[f"{backend}.extra_target_details"] = extra_target_details

    def get_platform_defs(self, platform):
        assert platform in ["mlif"], f"Unsupported feature '{self.name}' for platform '{platform}'"
        return {
            "CMSISNN": self.enabled,
            "CMSIS_DIR": self.cmsis_dir,
            "CMSISNN_DIR": self.cmsisnn_dir,
        }

    def get_required_cache_flags(self):
        ret = {}
        ret["tvm.build_dir"] = ["cmsisnn"]
        return ret


@register_feature("muriscvnnbyoc")
class MuriscvnnByoc(SetupFeature, BackendFeature, PlatformFeature):
    """MuRiscvNN kernels for TVM using BYOC wrappers."""

    DEFAULTS = {
        **FeatureBase.DEFAULTS,
        "mcpu": None,  # mve: cortex-m55, dsp: cortex-m4, cortex-m7, cortex-m33, cortex-m35p
        "mattr": None,  # for +nodsp, +nomve
        "debug_last_error": False,
        "use_vext": "AUTO",
        "use_pext": "AUTO",
    }

    REQUIRED = {"muriscvnn.src_dir"}

    def __init__(self, features=None, config=None):
        super().__init__("muriscvnnbyoc", features=features, config=config)

    @property
    def muriscvnn_dir(self):
        return str(self.config["muriscvnn.src_dir"])

    @property
    def mcpu(self):
        return self.config["mcpu"]

    @property
    def mattr(self):
        return self.config["mattr"]

    @property
    def debug_last_error(self):
        return str2bool(self.config["debug_last_error"])

    @property
    def use_vext(self):
        value = self.config["use_vext"]
        if value == "AUTO" or value is None:
            return value
        if not isinstance(value, (bool, int)):
            value = str2bool(value)
        return "ON" if value else "OFF"

    @property
    def use_pext(self):
        value = self.config["use_pext"]
        if value == "AUTO" or value is None:
            return value
        if not isinstance(value, (bool, int)):
            value = str2bool(value)
        return "ON" if value else "OFF"

    def add_backend_config(self, backend, config):
        assert backend in SUPPORTED_TVM_BACKENDS, f"Unsupported feature '{self.name}' for backend '{backend}'"
        extras = config.get(f"{backend}.extra_targets", [])
        if extras is None:
            extras = []
        if "cmsis-nn" not in extras:
            if isinstance(extras, str):
                extras = str2list(extras)
            extras.append("cmsis-nn")
        config[f"{backend}.extra_targets"] = extras
        # Ideally cmsisnnbyoc would have a mvei/dsp feature which could be used to set this automatically
        extra_target_details = config.get(f"{backend}.extra_target_details", {})
        if extra_target_details is None:
            extra_target_details = {}
        cmsisnn_target_details = extra_target_details.get("cmsis-nn", {})
        if self.mcpu:
            cmsisnn_target_details["mcpu"] = self.mcpu
        if self.mattr:
            cmsisnn_target_details["mattr"] = self.mattr
        if self.debug_last_error is not None:
            cmsisnn_target_details["debug_last_error"] = self.debug_last_error
        extra_target_details["cmsis-nn"] = cmsisnn_target_details

        config[f"{backend}.extra_target_details"] = extra_target_details

    def get_platform_defs(self, platform):
        assert platform in ["mlif"], f"Unsupported feature '{self.name}' for platform '{platform}'"
        return {
            "MURISCVNN": self.enabled,
            "MURISCVNN_DIR": self.muriscvnn_dir,
            "MURISCVNN_VEXT": self.use_vext,
            "MURISCVNN_PEXT": self.use_pext,
        }

    def get_required_cache_flags(self):
        ret = {}
        ret["tvm.build_dir"] = ["cmsisnn"]
        return ret


VEXT_MIN_ALLOWED_VLEN = 64


# @before_feature("muriscvnn")  # TODO: implement something like this
@register_feature("vext")
class Vext(SetupFeature, TargetFeature, PlatformFeature):
    """Enable vector extension for supported RISC-V targets"""

    DEFAULTS = {
        **FeatureBase.DEFAULTS,
        # None -> use target setting
        "vlen": None,  # 64 does not work with every toolchain
        "elen": None,  # some toolchains may generate auto-vectorized programs with elen 64
        # use target-side settings by default
        "spec": None,
        "embedded": None,
    }

    def __init__(self, features=None, config=None):
        super().__init__("vext", features=features, config=config)

    @property
    def vlen(self):
        value = self.config["vlen"]
        return None if value is None else int(value)

    @property
    def elen(self):
        value = self.config["elen"]
        return None if value is None else int(value)

    @property
    def spec(self):
        return self.config["spec"]

    @property
    def embedded(self):
        return self.config["embedded"]

    def get_target_config(self, target):
        # TODO: enforce llvm toolchain using add_compile_config and CompileFeature?
        assert self.vlen is None or is_power_of_two(self.vlen)
        assert self.vlen is None or self.vlen >= VEXT_MIN_ALLOWED_VLEN
        return filter_none(
            {
                f"{target}.enable_vext": True,
                f"{target}.vlen": self.vlen,
                f"{target}.elen": self.elen,
                f"{target}.vext_spec": self.spec,
                f"{target}.embedded_vext": self.embedded,
            }
        )

    # It would be great if we could enforce an llvm toolchain here
    # def add_compile_config(self, config):
    #     # TODO: enforce llvm toolchain using add_compile_config and CompileFeature?
    #     if "mlif.toolchain" in config:
    #         assert "mlif.toolchain" == "llvm", "Vext requires LLVM target sw"
    #     else:
    #         config["mlif.toolchain"] = "llvm"

    def get_platform_defs(self, platform):
        assert platform in ["mlif"], f"Unsupported feature '{self.name}' for platform '{platform}'"
        return {
            "RISCV_VEXT": self.enabled,
            "RISCV_VLEN": self.vlen,
        }

    def get_required_cache_flags(self):
        return {
            "muriscvnn.lib": ["vext"],
            "tflmc.exe": ["vext"],
            # "riscv_gcc.install_dir": ["vext"],
            # "riscv_gcc.name": ["vext"],
        }


@register_feature("pext")
class Pext(SetupFeature, TargetFeature, PlatformFeature):
    """Enable packed SIMD extension for supported RISC-V targets"""

    DEFAULTS = {
        **FeatureBase.DEFAULTS,
        # use target-side settings by default
        "spec": None,
    }

    def __init__(self, features=None, config=None):
        super().__init__("pext", features=features, config=config)

    @property
    def spec(self):
        return self.config["spec"]

    def get_target_config(self, target):
        return filter_none(
            {
                f"{target}.enable_pext": True,  # Handle via arch characters in the future
                f"{target}.pext_spec": self.spec,
            }
        )

    def get_platform_defs(self, platform):
        assert platform in ["mlif"], f"Unsupported feature '{self.name}' for platform '{platform}'"
        return {"RISCV_PEXT": self.enabled}

    def get_required_cache_flags(self):
        # These will be merged automatically with existing ones
        return {
            "muriscvnn.lib": ["pext"],
            "tflmc.exe": ["pext"],
            "riscv_gcc.install_dir": ["pext"],
            "riscv_gcc.name": ["pext"],
        }


@register_feature("bext")
class Bext(SetupFeature, TargetFeature, PlatformFeature):
    """Enable bitmanipulation extension for supported RISC-V targets"""

    DEFAULTS = {
        **FeatureBase.DEFAULTS,
        # use target-side settings by default
        "spec": None,
        "zba": True,
        "zbb": True,
        "zbc": True,
        "zbs": True,
    }

    def __init__(self, features=None, config=None):
        super().__init__("bext", features=features, config=config)

    @property
    def spec(self):
        return self.config["spec"]

    @property
    def zba(self):
        value = self.config["zba"]
        return str2bool(value) if not isinstance(value, (bool, int)) else value

    @property
    def zbb(self):
        value = self.config["zbb"]
        return str2bool(value) if not isinstance(value, (bool, int)) else value

    @property
    def zbc(self):
        value = self.config["zbc"]
        return str2bool(value) if not isinstance(value, (bool, int)) else value

    @property
    def zbs(self):
        value = self.config["zbs"]
        return str2bool(value) if not isinstance(value, (bool, int)) else value

    def get_target_config(self, target):
        return filter_none(
            {
                f"{target}.enable_bext": True,  # Handle via arch characters in the future
                f"{target}.bext_spec": self.spec,
                f"{target}.bext_zba": self.zba,
                f"{target}.bext_zbb": self.zbb,
                f"{target}.bext_zbc": self.zbc,
                f"{target}.bext_zbs": self.zbs,
            }
        )

    def get_platform_defs(self, platform):
        assert platform in ["mlif"], f"Unsupported feature '{self.name}' for platform '{platform}'"
        return {"RISCV_PEXT": self.enabled}

    def get_required_cache_flags(self):
        # These will be merged automatically with existing ones
        return {
            # "riscv_gcc.install_dir": ["bext"],
            # "riscv_gcc.name": ["bext"],
            "riscv_gcc.install_dir": [],
            "riscv_gcc.name": [],
        }


@register_feature("debug")
class Debug(SetupFeature, PlatformFeature):
    """Enable debugging ability of target software."""

    def __init__(self, features=None, config=None):
        super().__init__("debug", features=features, config=config)

    def get_required_cache_flags(self):
        return {} if self.enabled else {}  # TODO: remove?

    def get_platform_config(self, platform):
        return {f"{platform}.debug": self.enabled}


@register_feature("gdbserver")
class GdbServer(TargetFeature):
    """Start debugging session for target software using gdbserver."""

    DEFAULTS = {
        **FeatureBase.DEFAULTS,
        "attach": None,
        "port": None,
    }

    def __init__(self, features=None, config=None):
        super().__init__("gdbserver", features=features, config=config)

    @property
    def attach(self):
        value = self.config["attach"]
        return str2bool(value, allow_none=True) if not isinstance(value, (bool, int)) else value

    @property
    def port(self):
        return int(self.config["port"]) if self.config["port"] is not None else None

    def get_target_config(self, target):
        assert target in ["host_x86", "etiss_pulpino", "etiss", "ovpsim", "corev_ovpsim"]
        return filter_none(
            {
                f"{target}.gdbserver_enable": self.enabled,
                f"{target}.gdbserver_attach": self.attach,
                f"{target}.gdbserver_port": self.port,
            }
        )


@register_feature("etissdbg")
class ETISSDebug(SetupFeature, TargetFeature):
    """Debug ETISS internals."""

    def __init__(self, features=None, config=None):
        super().__init__("etissdbg", features=features, config=config)

    def get_required_cache_flags(self):
        return {"etiss.install_dir": ["dbg"], "etissvp.script": ["dbg"]} if self.enabled else {}

    def get_target_config(self, target):
        assert target in ["etiss_pulpino", "etiss"]
        return {f"{target}.debug_etiss": self.enabled}


@register_feature("trace")
class Trace(TargetFeature):
    """Enable tracing of all memory accesses in ETISS."""

    DEFAULTS = {**FeatureBase.DEFAULTS, "to_file": True}  # ETISS can only trace to file

    @property
    def to_file(self):
        value = self.config["to_file"]
        return str2bool(value, allow_none=True) if not isinstance(value, (bool, int)) else value

    def __init__(self, features=None, config=None):
        super().__init__("trace", features=features, config=config)

    # def add_target_config(self, target, config, directory=None):
    def add_target_config(self, target, config):
        assert target in ["etiss_pulpino", "etiss", "ovpsim"]
        if target in ["etiss_pulpino", "etiss"]:
            config.update({f"{target}.trace_memory": self.enabled})
        elif target == "ovpsim":
            extra_args_new = config.get("extra_args", [])
            extra_args_new.append("--trace --tracemem SAX")
            if self.to_file:
                # assert directory is not None
                directory = Path(".")  # Need to use relative path because target.dir not available here
                trace_file = directory / "trace.txt"
                extra_args_new.append("--tracefile")
                extra_args_new.append(trace_file)
            config.update({f"{target}.extra_args": extra_args_new})


@register_feature("unpacked_api")
class UnpackedApi(BackendFeature):  # TODO: should this be a feature or config only?
    """Use unpacked interface api for TVMAOT backend to reduce stack usage."""

    def __init__(self, features=None, config=None):
        super().__init__("unpacked_api", features=features, config=config)

    def get_backend_config(self, backend):
        assert backend in ["tvmaot"], f"Unsupported feature '{self.name}' for backend '{backend}'"
        return {f"{backend}.unpacked_api": self.enabled}


@register_feature("packed")
class Packed(FrameworkFeature, FrontendFeature, BackendFeature, SetupFeature):
    """Sub-8-bit and sparsity feature for TFLite Micro kernels."""

    def __init__(self, features=None, config=None):
        super().__init__("packed", features=features, config=config)

    def get_framework_config(self, framework):
        raise NotImplementedError

    def get_frontend_config(self, frontend):
        assert frontend in ["tflm"], f"Unsupported feature '{self.name} for frontend '{frontend}''"
        return {f"{frontend}.use_packed_weights": self.enabled}

    def get_backend_config(self, backend):
        raise NotImplementedError

    def get_required_cache_flags(self):
        return {"tflmc.exe": ["packed"]}


@register_feature("packing")
class Packing(FrontendFeature):
    """Sub-8-bit and sparse weight packing for TFLite Frontend."""

    def __init__(self, features=None, config=None):
        super().__init__("packing", features=features, config=config)

    def get_frontend_config(self, frontend):
        assert frontend in ["tflm"], f"Unsupported feature '{self.name} for frontend '{frontend}''"
        raise NotImplementedError
        return {f"{frontend}.pack_weights": self.enabled}


@register_feature("usmp")
class Usmp(BackendFeature):
    """Unified Static Memory Planning algorithm integrated in TVM"""

    DEFAULTS = {
        **FeatureBase.DEFAULTS,
        "algorithm": "greedy_by_conflicts",  # options: greedy_by_conflicts, greedy_by_size, hill_climb
        "use_workspace_io": False,
    }

    def __init__(self, features=None, config=None):
        super().__init__("usmp", features=features, config=config)

    @property
    def algorithm(self):
        return str(self.config["algorithm"])

    @property
    def use_workspace_io(self):
        value = self.config["use_workspace_io"]
        return str2bool(value) if not isinstance(value, (bool, int)) else value

    def add_backend_config(self, backend, config):
        assert backend in ["tvmaot"], f"Unsupported feature '{self.name}' for backend '{backend}'"
        if f"{backend}.extra_pass_config" in config:
            tmp = config[f"{backend}.extra_pass_config"]
        elif "extra_pass_config" in config:
            tmp = config["extra_pass_config"]
        else:
            tmp = {}
        if isinstance(tmp, str):
            import ast

            tmp = ast.literal_eval(tmp)
        assert isinstance(tmp, dict)
        tmp["tir.usmp.enable"] = self.enabled
        tmp["tir.usmp.use_workspace_io"] = self.use_workspace_io
        if self.algorithm in ["greedy_by_size", "greedy_by_conflicts", "hill_climb"]:
            tmp["tir.usmp.algorithm"] = self.algorithm
        else:
            tmp["tir.usmp.custom_algorithm"] = self.algorithm
        config.update(
            {f"{backend}.extra_pass_config": tmp, f"{backend}.arena_size": 0}
        )  # In recent TVM versions USMP will have it's own arena.

    # -> enable this via backend


@register_feature("fuse_ops")
class FuseOps(BackendFeature):
    """TODO"""

    DEFAULTS = {
        **FeatureBase.DEFAULTS,
        "max_depth": 100,
    }

    def __init__(self, features=None, config=None):
        super().__init__("fuse_ops", features=features, config=config)

    @property
    def max_depth(self):
        return int(self.config["max_depth"])

    def add_backend_config(self, backend, config):
        # assert backend in ["tvmaot"], f"Unsupported feature '{self.name}' for backend '{backend}'"
        # TODO: tvm only
        if f"{backend}.extra_pass_config" in config:
            tmp = config[f"{backend}.extra_pass_config"]
        elif "extra_pass_config" in config:
            tmp = config["extra_pass_config"]
        else:
            tmp = {}
        if isinstance(tmp, str):
            import ast

            tmp = ast.literal_eval(tmp)
        assert isinstance(tmp, dict)
        tmp["relay.FuseOps.max_depth"] = self.max_depth
        config.update({f"{backend}.extra_pass_config": tmp})


@register_feature("moiopt")
class MOIOPT(BackendFeature):
    """Memory-Optimizing, Inter-Operator Tiling - currently only supported with custom TVM"""

    DEFAULTS = {
        **FeatureBase.DEFAULTS,
        "noftp": False,
        "onlyftp": False,
        "norecurse": False,
        "maxpartitions": 0,
    }

    def __init__(self, features=None, config=None):
        super().__init__("moiopt", features=features, config=config)

    def add_backend_config(self, backend, config):
        assert backend in ["tvmaot", "tvmrt"], f"Unsupported feature '{self.name}' for backend '{backend}'"
        if f"{backend}.extra_pass_config" in config:
            tmp = config[f"{backend}.extra_pass_config"]
        elif "extra_pass_config" in config:
            tmp = config["extra_pass_config"]
        else:
            tmp = {}
        tmp["relay.moiopt.enable"] = self.enabled
        tmp["relay.moiopt.noftp"] = self.config["noftp"]
        tmp["relay.moiopt.onlyftp"] = self.config["onlyftp"]
        tmp["relay.moiopt.norecurse"] = self.config["norecurse"]
        tmp["relay.moiopt.maxpartitions"] = self.config["maxpartitions"]
        config.update({f"{backend}.extra_pass_config": tmp})

    # -> enable this via backend


@register_feature("visualize")
class Visualize(FrontendFeature):
    """Visualize TFLite models."""

    DEFAULTS = {
        **FeatureBase.DEFAULTS,
    }

    REQUIRED = {"tflite_visualize.exe"}

    def __init__(self, features=None, config=None):
        super().__init__("visualize", features=features, config=config)

    @property
    def tflite_visualize_exe(self):
        return self.config["tflite_visualize.exe"]

    def get_frontend_config(self, frontend):
        assert frontend in ["tflite"], f"Unsupported feature '{self.name}' for frontend '{frontend}'"
        return filter_none(
            {
                f"{frontend}.visualize_enable": self.enabled,
                f"{frontend}.visualize_script": self.tflite_visualize_exe,
            }
        )

    def update_formats(self, frontend, input_formats, output_formats):
        assert frontend in ["tflite"], f"Unsupported feature '{self.name}' for frontend '{frontend}'"
        if self.enabled:
            output_formats.append(ArtifactFormat.TEXT)


@register_feature("relayviz")
class Relayviz(FrontendFeature):
    """Visualize TVM relay models."""

    DEFAULTS = {
        **FeatureBase.DEFAULTS,
        "plotter": "term",  # Alternative: dot
    }

    def __init__(self, features=None, config=None):
        super().__init__("relayviz", features=features, config=config)

    @property
    def plotter(self):
        return self.config.get("plotter", None)

    def get_frontend_config(self, frontend):
        assert frontend in ["relay"], f"Unsupported feature '{self.name}' for frontend '{frontend}'"
        return filter_none(
            {
                f"{frontend}.visualize_graph": self.enabled,
                f"{frontend}.relayviz_plotter": self.plotter,
            }
        )

    def update_formats(self, frontend, input_formats, output_formats):
        assert frontend in ["relay"], f"Unsupported feature '{self.name}' for frontend '{frontend}'"
        if self.enabled:
            output_formats.append(ArtifactFormat.TEXT)


@register_feature("autotuned")
class Autotuned(BackendFeature):
    """Use existing TVM autotuning logs in backend."""

    # TODO: FronendFeature to collect tuning logs or will we store them somewhere else?

    DEFAULTS = {
        **FeatureBase.DEFAULTS,
        "mode": "autotvm",  # further options: autoscheduler, metascheduler
        "results_file": None,
    }

    def __init__(self, features=None, config=None):
        super().__init__("autotuned", features=features, config=config)

    @property
    def results_file(self):
        return self.config.get("results_file", None)

    @property
    def mode(self):
        value = self.config["mode"]
        assert value in ["autotvm", "autoscheduler", "metascheduler"]
        return value

    def get_backend_config(self, backend):
        assert backend in SUPPORTED_TVM_BACKENDS
        # TODO: error handling her eor on backend?
        return filter_none(
            {
                f"{backend}.use_tuning_results": self.enabled,
                f"{backend}.autotuned_results_file": self.results_file,
                f"{backend}.autotuned_mode": self.mode,
            }
        )


@register_feature("autotune")
class Autotune(RunFeature):
    """Generic autotuning feature for enabling the TUNE stage only."""

    def __init__(self, features=None, config=None):
        super().__init__("autotune", features=features, config=config)

    def get_run_config(self):
        return {"run.tune_enabled": self.enabled}


# not registered!
class TVMTuneBase(PlatformFeature):
    DEFAULTS = {
        **FeatureBase.DEFAULTS,
        "results_file": None,
        "append": None,
        "trials": None,
        "trials_single": None,
        "early_stopping": None,
        "num_workers": None,
        "max_parallel": None,
        "use_rpc": None,
        "timeout": None,
        "visualize": None,
        "visualize_file": None,
        "visualize_live": None,
        "tasks": None,
        # All None to use the defaults defined in the backend instead
    }

    @property
    def results_file(self):
        return self.config["results_file"] if "results_file" in self.config else None

    @property
    def append(self):
        return self.config["append"] if "append" in self.config else None

    @property
    def trials(self):
        return self.config["trials"] if "trials" in self.config else None

    @property
    def trials_single(self):
        return self.config["trials_single"] if "trials_single" in self.config else None

    @property
    def early_stopping(self):
        return self.config["early_stopping"] if "early_stopping" in self.config else None

    @property
    def num_workers(self):
        return self.config["num_workers"] if "num_workers" in self.config else None

    @property
    def max_parallel(self):
        return self.config["max_parallel"] if "max_parallel" in self.config else None

    @property
    def use_rpc(self):
        return self.config["use_rpc"] if "use_rpc" in self.config else None

    @property
    def timeout(self):
        return self.config["timeout"] if "timeout" in self.config else None

    @property
    def visualize(self):
        return self.config["visualize"]

    @property
    def visualize_file(self):
        return self.config["visualize_file"]

    @property
    def visualize_live(self):
        return self.config["visualize_live"]

    @property
    def tasks(self):
        return self.config["tasks"]

    def get_platform_config(self, platform):
        assert platform in ["tvm", "microtvm"]
        # TODO: figure out a default path automatically
        return filter_none(
            {
                f"{platform}.autotuning_results_file": self.results_file,
                f"{platform}.autotuning_append": self.append,
                f"{platform}.autotuning_trials": self.trials,
                f"{platform}.autotuning_trials_single": self.trials_single,
                f"{platform}.autotuning_early_stopping": self.early_stopping,
                f"{platform}.autotuning_num_workers": self.num_workers,
                f"{platform}.autotuning_max_parallel": self.max_parallel,
                f"{platform}.autotuning_timeout": self.timeout,
                f"{platform}.autotuning_visualize": self.visualize,
                f"{platform}.autotuning_visualize_file": self.visualize_file,
                f"{platform}.autotuning_visualize_live": self.visualize_live,
                f"{platform}.autotuning_tasks": self.tasks,
            }
        )


@register_feature("autotvm", depends=["autotune"])
class AutoTVM(TVMTuneBase):
    """Use the TVM autotuner inside the backend to generate tuning logs."""

    # TODO: graphtuner
    # TODO: tuner base feature class

    DEFAULTS = {
        **TVMTuneBase.DEFAULTS,
        "tuner": None,
    }

    def __init__(self, features=None, config=None):
        super().__init__("autotvm", features=features, config=config)

    @property
    def tuner(self):
        return self.config["tuner"] if "tuner" in self.config else None

    def get_platform_config(self, platform):
        ret = super().get_platform_config(platform)
        new = filter_none(
            {
                f"{platform}.autotvm_enable": self.enabled,
                f"{platform}.autotvm_tuner": self.tuner,
            }
        )
        ret.update(new)
        return ret


@register_feature("autoscheduler", depends=["autotune"])
class AutoScheduler(TVMTuneBase):
    """TODO"""

    # TODO: metascheduler
    # TODO: graphtuner
    # TODO: tuner base feature class

    DEFAULTS = {
        **TVMTuneBase.DEFAULTS,
        "include_simple_tasks": None,
        "log_estimated_latency": None,
    }

    def __init__(self, features=None, config=None):
        super().__init__("autoschedule", features=features, config=config)

    @property
    def include_simple_tasks(self):
        return self.config["include_simple_tasks"]

    @property
    def log_estimated_latency(self):
        return self.config["log_estimated_latency"]

    def get_platform_config(self, platform):
        ret = super().get_platform_config(platform)
        new = filter_none(
            {
                f"{platform}.autoscheduler_enable": self.enabled,
                f"{platform}.autoscheduler_include_simple_tasks": self.include_simple_tasks,
                f"{platform}.autoscheduler_log_estimated_latency": self.log_estimated_latency,
            }
        )
        ret.update(new)
        return ret


@register_feature("metascheduler", depends=["autotune"])
class MetaScheduler(TVMTuneBase):
    """TODO"""

    DEFAULTS = {
        **TVMTuneBase.DEFAULTS,
    }

    def __init__(self, features=None, config=None):
        super().__init__("metascheduler", features=features, config=config)

    def get_platform_config(self, platform):
        ret = super().get_platform_config(platform)
        new = filter_none(
            {
                f"{platform}.metascheduler_enable": self.enabled,
            }
        )
        ret.update(new)
        return ret


@register_feature("disable_legalize")
class DisableLegalize(BackendFeature, SetupFeature):
    """Enable transformation to reduces sizes of intermediate buffers by skipping legalization passes."""

    REQUIRED = {"tvm_extensions.wrapper"}

    def __init__(self, features=None, config=None):
        super().__init__("disable_legalize", features=features, config=config)

    @property
    def tvm_extensions_wrapper(self):
        return self.config["tvm_extensions.wrapper"]

    def add_backend_config(self, backend, config):
        assert backend in SUPPORTED_TVM_BACKENDS, f"Unsupported feature '{self.name}' for backend '{backend}'"
        if f"{backend}.tvmc_extra_args" in config:
            config[f"{backend}.tvmc_extra_args"].append("--disable-legalize")
        else:
            config[f"{backend}.tvmc_extra_args"] = ["--disable-legalize"]
        if f"{backend}.tvmc_custom_script" in config:
            assert config[f"{backend}.tvmc_custom_script"] is None or str(
                config[f"{backend}.tvmc_custom_script"]
            ) == str(
                self.tvm_extensions_wrapper
            ), f"{backend}.tvmc_custom_script is already set. Can't enable feature: {self.name}"
        config[f"{backend}.tvmc_custom_script"] = self.tvm_extensions_wrapper

    def get_required_cache_flags(self):
        ret = {}

        ret["tvm.pythonpath"] = ["patch"]
        return ret


@register_feature("uma_backends")
class UMABackends(BackendFeature):
    """Add directories that contain UMA backends."""

    REQUIRED = set()

    DEFAULTS = {
        **FeatureBase.DEFAULTS,
        "uma_dir": "",
        "uma_target": "",
    }

    def __init__(self, features=None, config=None):
        super().__init__("uma_backends", features=features, config=config)

    @property
    def uma_dir(self):
        return self.config["uma_dir"]

    @property
    def uma_target(self):
        return self.config["uma_target"]

    def add_backend_config(self, backend, config):
        assert backend in SUPPORTED_TVM_BACKENDS, f"Unsupported feature '{self.name}' for backend '{backend}'"
        tvmcArgs = ["--experimental-tvmc-extension", self.uma_dir]
        if f"{backend}.tvmc_extra_args" in config:
            config[f"{backend}.tvmc_extra_args"].extend(tvmcArgs)
        else:
            config[f"{backend}.tvmc_extra_args"] = tvmcArgs
        extras = config.get(f"{backend}.extra_target", [])
        if self.uma_target not in extras:
            if isinstance(extras, str):
                extras = [extras]
            extras.append(self.uma_target)
        config[f"{backend}.extra_target"] = extras


@register_feature("demo")
class Demo(PlatformFeature):
    """Run demo application instead of benchmarking code."""

    DEFAULTS = {
        **FeatureBase.DEFAULTS,
        "board": None,
        "print_stats": False,
        "print_interval_ms": 5000,
    }

    def __init__(self, features=None, config=None):
        super().__init__("demo", features=features, config=config)

    @property
    def board(self):
        return self.config["board"]

    @property
    def print_stats(self):
        return self.config["print_stats"]

    @property
    def print_interval_ms(self):
        return self.config["print_interval_ms"]

    def get_platform_defs(self, platform):
        assert platform in ["espidf"], f"Unsupported feature '{self.name}' for platform '{platform}'"
        # TODO: espidf.demo_mode, disable wdt, runtime stats,
        return {}

    def get_platform_config(self, platform):
        assert platform in ["espidf"], f"Unsupported feature '{self.name}' for platform '{platform}'"
        # TODO: espidf.demo_mode, disable wdt, runtime stats,
        return {}


@register_feature("cachesim")
class CacheSim(TargetFeature):
    """Collect information on cache misses etc. with spike target"""

    DEFAULTS = {
        **FeatureBase.DEFAULTS,
        "ic_enable": False,
        "ic_config": "64:8:32",
        "dc_enable": False,
        "dc_config": "64:8:32",
        "l2_enable": False,
        "l2_config": "262144:8:32",  # TODO: find a meaningful value
        "log_misses": False,
        "detailed": False,
    }

    def __init__(self, features=None, config=None):
        super().__init__("cachesim", features=features, config=config)

    @property
    def ic_enable(self):
        value = self.config["ic_enable"]
        return str2bool(value) if not isinstance(value, (bool, int)) else value

    @property
    def ic_config(self):
        return self.config["ic_config"]

    @property
    def dc_enable(self):
        value = self.config["dc_enable"]
        return str2bool(value) if not isinstance(value, (bool, int)) else value

    @property
    def dc_config(self):
        return self.config["dc_config"]

    @property
    def l2_enable(self):
        value = self.config["l2_enable"]
        return str2bool(value) if not isinstance(value, (bool, int)) else value

    @property
    def l2_config(self):
        return self.config["l2_config"]

    @property
    def log_misses(self):
        value = self.config["log_misses"]
        return str2bool(value) if not isinstance(value, (bool, int)) else value

    @property
    def detailed(self):
        value = self.config["detailed"]
        return str2bool(value) if not isinstance(value, (bool, int)) else value

    # def add_target_config(self, target, config, directory=None):
    def add_target_config(self, target, config):
        assert target in ["spike"], f"Unsupported feature '{self.name}' for target '{target}'"
        if self.enabled:
            spike_args = config.get(f"{target}.extra_args", [])
            if self.ic_enable:
                assert self.ic_config is not None and len(self.ic_config) > 0
                spike_args.append(f"--ic={self.ic_config}")
            if self.dc_enable:
                assert self.dc_config is not None and len(self.dc_config) > 0
                spike_args.append(f"--dc={self.dc_config}")
            if self.l2_enable:
                assert self.l2_config is not None and len(self.l2_config) > 0
                spike_args.append(f"--l2={self.l2_config}")
            if self.log_misses:
                spike_args.append("--log-cache-miss")
            config.update({f"{target}.extra_args": spike_args})

    def get_target_callbacks(self, target):
        assert target in ["spike"], f"Unsupported feature '{self.name}' for target '{target}'"
        if self.enabled:

            def cachesim_callback(stdout, metrics, artifacts, directory=None):
                """Callback which parses the targets output and updates the generated metrics and artifacts."""
                expr = (
                    r"(D|I|L2)\$ ((?:Bytes (?:Read|Written))|(?:Read|Write) "
                    r"(?:Accesses|Misses)|(?:Writebacks)|(?:Miss Rate)):\s*(\d+\.?\d*%?)*"
                )
                matches = re.compile(expr).findall(stdout)
                prefixes = [
                    x for (x, y) in zip(["I", "D", "L2"], [self.ic_enable, self.dc_enable, self.l2_enable]) if y
                ]
                for groups in matches:
                    assert len(groups) == 3
                    prefix, label, value = groups
                    if not self.detailed:
                        if "Rate" not in label:
                            continue
                    value = int(value) if "%" not in value else float(value[:-1]) / 100
                    if prefix in prefixes:
                        for m in metrics:
                            m.add(f"{prefix}-Cache {label}", value)
                return stdout

            return None, cachesim_callback


@register_feature("log_instrs")
class LogInstructions(TargetFeature):
    """Enable logging of the executed instructions of a simulator-based target."""

    DEFAULTS = {**FeatureBase.DEFAULTS, "to_file": False}

    def __init__(self, features=None, config=None):
        super().__init__("log_instrs", features=features, config=config)

    @property
    def to_file(self):
        value = self.config["to_file"]
        return str2bool(value, allow_none=True) if not isinstance(value, (bool, int)) else value

    # def add_target_config(self, target, config, directory=None):
    def add_target_config(self, target, config):
        assert target in ["spike", "etiss_pulpino", "etiss", "ovpsim", "corev_ovpsim", "gvsoc_pulp"]
        if not self.enabled:
            return
        if target == "spike":
            extra_args_new = config.get("extra_args", [])
            extra_args_new.append("-l")
            if self.to_file:
                # assert directory is not None
                directory = Path(".")  # Need to use relative path because target.dir not available here
                log_file = directory / "instrs.txt"
                extra_args_new.append(f"--log={log_file}")
            config.update({f"{target}.extra_args": extra_args_new})
        elif target in ["etiss_pulpino", "etiss"]:
            plugins_new = config.get("plugins", [])
            plugins_new.append("PrintInstruction")
            config.update({f"{target}.plugins": plugins_new})
        elif target in ["ovpsim", "corev_ovpsim"]:
            extra_args_new = config.get("extra_args", [])
            extra_args_new.append("--trace")
            if self.to_file:
                # assert directory is not None
                directory = Path(".")  # Need to use relative path because target.dir not available here
                log_file = directory / "instrs.txt"
                extra_args_new.append("--tracefile")
                extra_args_new.append(log_file)
            config.update({f"{target}.extra_args": extra_args_new})
        elif target == "gvsoc_pulp":
            extra_args_new = config.get("extra_args", [])
            if self.to_file:
                # assert directory is not None
                directory = Path(".")  # Need to use relative path because target.dir not available here
                log_file = directory / "instrs.txt"
                extra_args_new.append(f"--trace=insn:{log_file}")
            else:
                extra_args_new.append("--trace=insn")
            config.update({f"{target}.extra_args": extra_args_new})

    def get_target_callbacks(self, target):
        assert target in [
            "spike",
            "etiss_pulpino",
            "etiss",
            "ovpsim",
            "corev_ovpsim",
            "gvsoc_pulp",
        ], f"Unsupported feature '{self.name}' for target '{target}'"
        if self.enabled:
            if not target == "gvsoc_pulp":

                def log_instrs_callback(stdout, metrics, artifacts, directory=None):
                    """Callback which parses the targets output and updates the generated metrics and artifacts."""
                    new_lines = []
                    if self.to_file:
                        if target in ["etiss_pulpino", "etiss"]:
                            # TODO: update stdout and remove log_instrs lines
                            instrs = []
                            for line in stdout.split("\n"):
                                if target in ["etiss_pulpino", "etiss"]:
                                    expr = re.compile(r"0x[a-fA-F0-9]+: .* \[.*\]")
                                match = expr.match(line)
                                if match is not None:
                                    instrs.append(line)
                                else:
                                    new_lines.append(line)
                            content = "\n".join(instrs)
                            stdout = "\n".join(new_lines)
                        else:
                            assert target in ["spike", "ovpsim", "corev_ovpsim"]
                            log_file = Path(directory) / "instrs.txt"
                            with open(log_file, "r") as f:
                                content = f.read()
                        instrs_artifact = Artifact(
                            f"{target}_instrs.log",
                            content=content,
                            fmt=ArtifactFormat.TEXT,
                            flags=(self.name, target),
                        )
                        artifacts.append(instrs_artifact)
                    return stdout

                return None, log_instrs_callback
        return None, None


@register_feature("arm_mvei", depends=["arm_dsp"])
class ArmMvei(SetupFeature, TargetFeature, PlatformFeature):
    """Enable MVEI extension for supported ARM targets"""

    def __init__(self, features=None, config=None):
        super().__init__("arm_mvei", features=features, config=config)

    def get_target_config(self, target):
        assert target in ["corstone300"]
        return {
            f"{target}.enable_mvei": True,  # TODO: remove if not required (only enforce m33/m55)
        }

    def get_required_cache_flags(self):
        return {
            "cmsisnn.lib": ["mvei"],
            "tflmc.exe": ["mvei"],
        }

    def get_platform_defs(self, platform):
        return {"ARM_MVEI": self.enabled}


@register_feature("arm_dsp")
class ArmDsp(SetupFeature, TargetFeature, PlatformFeature):
    """Enable DSP extension for supported ARM targets"""

    def __init__(self, features=None, config=None):
        super().__init__("arm_dsp", features=features, config=config)

    def get_target_config(self, target):
        assert target in ["corstone300"]
        return {
            f"{target}.enable_dsp": True,  # TODO: remove if not required (only enforce m33/m55)
        }

    def get_required_cache_flags(self):
        # These will be merged automatically with existing ones
        return {
            "cmsisnn.lib": ["dsp"],
            "tflmc.exe": ["dsp"],
        }

    def get_platform_defs(self, platform):
        return {"ARM_DSP": self.enabled}


@register_feature("target_optimized")
class TargetOptimized(RunFeature):
    """Overwrite backend options according to chosen target."""

    DEFAULTS = {
        **FeatureBase.DEFAULTS,
        "layouts": True,
        "schedules": True,
    }

    @property
    def layouts(self):
        value = self.config["layouts"]
        return str2bool(value) if not isinstance(value, (bool, int)) else value

    @property
    def schedules(self):
        value = self.config["schedules"]
        return str2bool(value) if not isinstance(value, (bool, int)) else value

    def __init__(self, features=None, config=None):
        super().__init__("target_optimized", features=features, config=config)

    def get_run_config(self):
        if self.enabled:
            return {
                "run.target_optimized_layouts": self.layouts,
                "run.target_optimized_schedules": self.schedules,
            }
        else:
            return {}


# Needs: vext
# RISC-V only
# Warning: Auto-vectorization is turned on by default quite low optimization levels
# Therfore this feature is mainly for debugging the auto-vectorization procedure
@register_feature("auto_vectorize")
class AutoVectorize(PlatformFeature):
    """Enable auto_vectorization for supported MLIF platform targets."""

    DEFAULTS = {
        **FeatureBase.DEFAULTS,
        "verbose": False,
        "loop": True,
        "slp": True,
        "force_vector_width": None,  # llvm only
        "force_vector_interleave": None,  # llvm only
        "custom_unroll": False,  # TODO: this is not related to vectorization -> move to llvm toolchain!
    }

    def __init__(self, features=None, config=None):
        super().__init__("auto_vectorize", features=features, config=config)

    @property
    def verbose(self):
        value = self.config["verbose"]
        # return str2bool(value) if not isinstance(value, (bool, int)) else value
        if value is None or not value:
            return "OFF"
        assert isinstance(value, str)
        value = value.lower()
        assert value in ["loop", "slp", "none"]
        return value

    @property
    def loop(self):
        value = self.config["loop"]
        return str2bool(value) if not isinstance(value, (bool, int)) else value

    @property
    def slp(self):
        value = self.config["slp"]
        return str2bool(value) if not isinstance(value, (bool, int)) else value

    @property
    def force_vector_width(self):
        value = self.config["force_vector_width"]
        # bool not allowed!
        if value is None:
            return "OFF"
        if isinstance(value, str):
            value = int(value)
        assert isinstance(value, int)
        if value <= 1:
            return "OFF"
        return value

    @property
    def force_vector_interleave(self):
        value = self.config["force_vector_interleave"]
        # bool not allowed!
        if value is None:
            return "OFF"
        if isinstance(value, str):
            value = int(value)
        assert isinstance(value, int)
        if value <= 1:
            return "OFF"
        return value

    @property
    def custom_unroll(self):
        value = self.config["custom_unroll"]
        return str2bool(value) if not isinstance(value, (bool, int)) else value

    def get_platform_defs(self, platform):
        return {
            "RISCV_AUTO_VECTORIZE": self.enabled,
            "RISCV_AUTO_VECTORIZE_VERBOSE": self.verbose,
            "RISCV_AUTO_VECTORIZE_LOOP": self.loop and self.enabled,
            "RISCV_AUTO_VECTORIZE_SLP": self.slp and self.enabled,
            "RISCV_AUTO_VECTORIZE_FORCE_VECTOR_WIDTH": self.force_vector_width,
            "RISCV_AUTO_VECTORIZE_FORCE_VECTOR_INTERLEAVE": self.force_vector_interleave,
            "RISCV_AUTO_VECTORIZE_CUSTOM_UNROLL": self.custom_unroll,
        }


@register_feature("benchmark")
class Benchmark(PlatformFeature, TargetFeature):
    """Profile code using supported platforms."""

    # TODO: would make sense to move end_to_end here as well!

    DEFAULTS = {
        **FeatureBase.DEFAULTS,
        "num_runs": 1,
        "num_repeat": 1,
        "total": False,
        "aggregate": "avg",  # Allowed: avg, max, min, none, all
    }

    def __init__(self, features=None, config=None):
        super().__init__("benchmark", features=features, config=config)

    @property
    def num_runs(self):
        return int(self.config["num_runs"])

    @property
    def num_repeat(self):
        return int(self.config["num_repeat"])

    @property
    def total(self):
        value = self.config["total"]
        return str2bool(value) if not isinstance(value, (bool, int)) else value

    @property
    def aggregate(self):
        value = self.config["aggregate"]
        assert value in ["avg", "all", "max", "min", "none"]
        return value

    def get_platform_config(self, platform):
        supported = ["mlif", "tvm", "microtvm"]  # TODO: support espidf
        assert platform in supported, f"Unsupported feature '{self.name}' for platform '{platform}'"

        if platform in ["tvm", "microtvm"]:
            return {
                f"{platform}.number": self.num_runs,
                f"{platform}.repeat": self.num_repeat,
                f"{platform}.aggregate": self.aggregate,
                f"{platform}.total_time": self.total,
            }
        else:
            return {}

    def get_target_config(self, target):
        return {
            f"{target}.repeat": self.num_repeat,
        }

    def get_platform_defs(self, platform):
        supported = ["mlif", "espidf", "tvm", "microtvm", "zephyr"]  # TODO: support microtvm and espidf
        assert platform in supported, f"Unsupported feature '{self.name}' for platform '{platform}'"

        if platform == "mlif":
            return {"NUM_RUNS": self.num_runs}
        elif platform == "espidf":
            return {"MLONMCU_NUM_RUNS": self.num_runs}
        else:
            return {}

    def get_target_callbacks(self, target):
        if self.enabled:

            def benchmark_callback(stdout, metrics, artifacts, directory=None):
                if len(metrics) <= 1:
                    return stdout
                metrics_ = metrics[1:]  # drop first run (warmup)

                # TODO: this currently processes all numeric metrics, should probably ignore stuff like MIPS etc.
                candidates = ["cycle", "time", "instruction"]  # TODO: allow overriding via config
                data_ = [
                    {
                        key: (float(value) / self.num_runs) if self.num_runs > 1 else value
                        for key, value in m.data.items()
                        if any(x in key.lower() for x in candidates)
                    }
                    for m in metrics_
                ]

                df = pd.DataFrame(data_)

                if self.aggregate == "all":
                    aggs = ["mean", "min", "max"]
                elif self.aggregate in ["avg", "mean"]:
                    aggs = ["mean"]
                elif self.aggregate == "min":
                    aggs = ["min"]
                elif self.aggregate == "max":
                    aggs = ["max"]
                elif self.aggregate == "none":
                    aggs = []

                if len(df.columns) == 0:
                    data = {}
                elif len(aggs) == 0:
                    data = {}
                else:
                    df_ = df.agg(aggs)

                    # rename columns
                    index_mapping = {
                        "mean": "Average",
                        "min": "Min",
                        "max": "Max",
                    }

                    df_ = df_.rename(index=index_mapping)

                    data = df_.to_dict()

                    data = {f"{prefix} {key}": value for key, temp in data.items() for prefix, value in temp.items()}
                if self.total:
                    data.update(
                        {
                            f"Total {key}": (value * self.num_runs) if self.num_runs > 1 else value
                            for key, value in data_[-1].items()
                            if "cycle" in key.lower() or "time" in key.lower()
                        }
                    )
                metrics_ = metrics_[-1]
                metrics_.data.update(data)

                for key in data_[-1].keys():
                    if key in metrics_.order:
                        if self.total:
                            metrics_.order.append(f"Total {key}")
                        metrics_.order.remove(key)
                for key in data.keys():
                    if key not in metrics_.order:
                        metrics_.order.append(key)
                metrics.clear()
                metrics.append(metrics_)
                return stdout

            benchmark_callback.priority = 0

            return None, benchmark_callback


@register_feature("tvm_rpc")
class TvmRpc(PlatformFeature):
    """Run TVM models on a RPC device."""

    DEFAULTS = {**FeatureBase.DEFAULTS, "hostname": None, "port": None, "key": None}  # tracker

    def __init__(self, features=None, config=None):
        super().__init__("tvm_rpc", features=features, config=config)

    @property
    def use_rpc(self):
        return self.config["use_rpc"]

    @property
    def hostname(self):
        return self.config["hostname"]

    @property
    def port(self):
        return self.config["port"]

    @property
    def key(self):
        return self.config["key"]

    def get_platform_config(self, platform):
        assert platform in ["tvm", "microtvm"]
        return filter_none(
            {
                f"{platform}.use_rpc": self.enabled,
                f"{platform}.rpc_hostname": self.hostname,
                f"{platform}.rpc_port": self.port,
                f"{platform}.rpc_key": self.key,
            }
        )


@register_feature("tvm_profile")
class TvmProfile(PlatformFeature):
    """Profile code using TVM Platform."""

    def __init__(self, features=None, config=None):
        super().__init__("tvm_profile", features=features, config=config)

    def get_platform_config(self, platform):
        supported = ["tvm", "microtvm"]
        assert platform in supported, f"Unsupported feature '{self.name}' for platform '{platform}'"
        return {
            f"{platform}.profile": self.enabled,
        }


@register_feature("xcorev")
class XCoreV(TargetFeature, PlatformFeature, SetupFeature):
    DEFAULTS = {
        **FeatureBase.DEFAULTS,
        "mac": True,
        "mem": True,
        "bi": True,
        "alu": True,
        "bitmanip": True,
        "simd": True,
        "hwlp": True,
    }

    def __init__(self, features=None, config=None):
        super().__init__("xcorev", features=features, config=config)

    @property
    def mac(self):
        value = self.config["mac"]
        return str2bool(value) if not isinstance(value, (bool, int)) else value

    @property
    def mem(self):
        value = self.config["mem"]
        return str2bool(value) if not isinstance(value, (bool, int)) else value

    @property
    def bi(self):
        value = self.config["bi"]
        return str2bool(value) if not isinstance(value, (bool, int)) else value

    @property
    def alu(self):
        value = self.config["alu"]
        return str2bool(value) if not isinstance(value, (bool, int)) else value

    @property
    def bitmanip(self):
        value = self.config["bitmanip"]
        return str2bool(value) if not isinstance(value, (bool, int)) else value

    @property
    def simd(self):
        value = self.config["simd"]
        return str2bool(value) if not isinstance(value, (bool, int)) else value

    @property
    def hwlp(self):
        value = self.config["hwlp"]
        return str2bool(value) if not isinstance(value, (bool, int)) else value

    # def add_target_config(self, target, config, directory=None):
    def add_target_config(self, target, config):
        assert target in [
            "etiss",
            "microtvm_etiss",
            "corev_ovpsim",
            "cv32e40p",
        ], f"Unsupported feature '{self.name}' for target '{target}'"
        if self.enabled:
            config[f"{target}.enable_xcorevmac"] = self.mac
            config[f"{target}.enable_xcorevmem"] = self.mem
            config[f"{target}.enable_xcorevbi"] = self.bi
            config[f"{target}.enable_xcorevalu"] = self.alu
            config[f"{target}.enable_xcorevbitmanip"] = self.bitmanip
            config[f"{target}.enable_xcorevsimd"] = self.simd
            config[f"{target}.enable_xcorevhwlp"] = self.hwlp


@register_feature("xpulp")
class Xpulp(TargetFeature, PlatformFeature, SetupFeature):
    DEFAULTS = {
        **FeatureBase.DEFAULTS,
        "xpulp_version": 2,
        "nopostmod": False,
        "noindregreg": False,
        "novect": False,
        "nohwloop": False,
        "hwloopmin": 2,
        "hwloopalign": False,
        "nomac": False,
        "nopartmac": False,
        "nominmax": False,
        "noabs": False,
        "nobitop": False,
        "nosext": False,
        "noclip": False,
        "noaddsubnormround": False,
        "noshufflepack": False,
        "nomulmacnormround": False,
        "noshufflepack": False,
    }

    REQUIRED = {"pulp_gcc.install_dir", "pulp_gcc.name"}

    def __init__(self, features=None, config=None):
        super().__init__("xpulp", features=features, config=config)

    # Except the "enabled" in FeatureBase.DEFAULTS and "xpulp_version"
    # every key in DEFAULTS should in principle have a getter function with the same name as the key
    # These getter functions will be stored in getter_functions array.
    # Default getter function for the keys whose corresponding value has bool type:
    # def getter_bool(self, key_name):
    #    return self.generalized_str2bool(self.config[key_name])
    # Default getter function for the keys whose corresponding value has int type:
    # def getter_int(self, key_name):
    #    return int(self.config["<key_name>"])
    # No default, i.e. customized getter functions are defined separately

    # Default getter functions:
    @staticmethod
    def generalized_str2bool(input: Union[str, bool, int]) -> bool:
        return str2bool(input) if isinstance(input, str) else input

    def getter_bool(self, key_name: Union[str, bool, int]) -> bool:
        return self.generalized_str2bool(self.config[key_name])

    def getter_int(self, key_name: Union[str, bool, int]) -> int:
        return int(self.config[key_name])

    # No default, i.e. customized getter functions are defined in the following (now empty)

    # custom_config_getter contains customized @property function which do not follow the pattern above.
    getter_functions = {
        "nopostmod": getter_bool,
        "noindregreg": getter_bool,
        "novect": getter_bool,
        "nohwloop": getter_bool,
        "hwloopmin": getter_int,
        "hwloopalign": getter_bool,
        "nomac": getter_bool,
        "nopartmac": getter_bool,
        "nominmax": getter_bool,
        "noabs": getter_bool,
        "nobitop": getter_bool,
        "nosext": getter_bool,
        "noclip": getter_bool,
        "noaddsubnormround": getter_bool,
        "noshufflepack": getter_bool,
        "nomulmacnormround": getter_bool,
        "noshufflepack": getter_bool,
    }

    @property
    def xpulp_version(self):
        value = self.config["xpulp_version"]
        value = int(value) if not isinstance(value, int) else value  # convert to int
        assert value in [None, 2, 3], f"xpulp_version must be None, 2 or 3, but get {value}"
        return value

    def get_platform_defs(self, platform):
        # The following create EXTRA_FLAGS (type is str) for gcc
        # example
        # {"nopostmod": True, "novect": True, ...} ==> EXTRA_FLAGS = "-mnopostmod -mnovect ..."
        EXTRA_FLAGS = ""
        for key in self.getter_functions:
            if isinstance(self.getter_functions[key](self, key), bool):
                if self.getter_functions[key](self, key):
                    EXTRA_FLAGS += f" -m{key}"
                continue
            if isinstance(self.getter_functions[key](self, key), int):
                EXTRA_FLAGS += f" -m{key}={self.getter_functions[key](self, key)}"
                continue
        EXTRA_FLAGS = "'" + EXTRA_FLAGS.strip() + "'"
        return {
            "EXTRA_C_FLAGS": EXTRA_FLAGS,
            "EXTRA_CXX_FLAGS": EXTRA_FLAGS,
            "EXTRA_ASM_FLAGS": EXTRA_FLAGS,
        }

    def add_platform_defs(self, platform, defs):
        addition_defs = self.get_platform_defs(platform)
        self.merge_dicts(defs, addition_defs)

    @staticmethod
    def merge_dicts(dict1, dict2):
        """
        This function tries to merge dict1 and dict2 into dict1
        :param dict1: A dictionary
        :param dict2: A dictionary to be added
        :return: Void
        Example 1:
        dict1 = {"a": 1, "b": "hello", "c": [1, 2, 3]}
        dict2 = {"f": 3, "b": "world", "c": [4, 5, 6]}
        merge_dicts(dict1, dict2)
        print(dict1)
        ==>
        {"a": 1, "b": "hello world", "c": [1, 2, 3, 4, 5, 6], "f":3}
        Note: Here "hello" and "world" are merged as two string join.
        Here [1,2,3] and [4,5,6] are merged as list addition
        Example 2:
        dict1 = {"a": 1}
        dict2 = {"a": 3}
        merge_dicts(dict1, dict2)
        ==>
        RuntimeError: The method to merge a: 1 and a: 3 is not defined
        """
        for key in dict2.keys():
            if key in dict1.keys():
                dict1_value = dict1[key]
                dict2_value = dict2[key]
                if isinstance(dict1_value, (str, list)) and type(dict1_value) is type(dict2_value):
                    if isinstance(dict1_value, str):
                        dict1[key] = dict1_value + " " + dict2_value
                    else:
                        dict1[key] = dict1_value + dict2_value
                else:
                    raise RuntimeError(
                        f"The method to merge {key}: {dict1_value} and {key}: {dict2_value} is not defined"
                    )
            else:
                dict1[key] = dict2[key]

    def get_target_config(self, target):
        return filter_none({f"{target}.xpulp_version": self.xpulp_version})


@register_feature("split_layers")
class SplitLayers(FrontendFeature):
    """Split TFLite models into subruns."""

    REQUIRED = {"tflite_pack.exe"}

    def __init__(self, features=None, config=None):
        super().__init__("split_layers", features=features, config=config)

    @property
    def tflite_pack_exe(self):
        return self.config["tflite_pack.exe"]

    def get_frontend_config(self, frontend):
        assert frontend in ["tflite"], f"Unsupported feature '{self.name}' for frontend '{frontend}'"
        return filter_none(
            {
                f"{frontend}.split_layers": self.enabled,
                f"{frontend}.pack_script": self.tflite_pack_exe,
            }
        )


@register_feature("tflite_analyze")
class TfLiteAnalyze(FrontendFeature):
    """Get the estimated ROM, RAM and MACs from a TFLite model."""

    REQUIRED = {"tflite_analyze.exe"}

    def __init__(self, features=None, config=None):
        super().__init__("tflite_analyze", features=features, config=config)

    @property
    def tflite_analyze_exe(self):
        return self.config["tflite_analyze.exe"]

    def get_frontend_config(self, frontend):
        assert frontend in ["tflite"], f"Unsupported feature '{self.name}' for frontend '{frontend}'"
        return filter_none(
            {
                f"{frontend}.analyze_enable": self.enabled,
                f"{frontend}.analyze_script": self.tflite_analyze_exe,
            }
        )

    def update_formats(self, frontend, input_formats, output_formats):
        assert frontend in ["tflite"], f"Unsupported feature '{self.name}' for frontend '{frontend}'"
        if self.enabled:
            output_formats.append(ArtifactFormat.TEXT)


# @register_feature("hpmcounter")
class HpmCounter(TargetFeature, PlatformFeature):  # TODO: SetupFeature?
    """Use RISC-V Performance Counters"""

    DEFAULTS = {
        **FeatureBase.DEFAULTS,
        "num_counters": 32,
        "supported_counters": 1,  # To check if number of enabled counters exceeds counters implemented in hw
        "enabled_counters": [],
        "counter_names": [],
    }

    # def __init__(self, features=None, config=None):
    #     super().__init__("hpmcounter", features=features, config=config)

    @property
    def num_counters(self):
        temp = self.config["num_counters"]
        return int(temp)

    @property
    def supported_counters(self):
        temp = self.config["supported_counters"]
        return int(temp)

    @property
    def enabled_counters(self):
        temp = self.config["enabled_counters"]
        if isinstance(temp, int):
            temp = [temp]
        elif isinstance(temp, str):
            temp = str2list(temp)
        assert isinstance(temp, list)
        temp = list(map(int, temp))
        return temp

    @property
    def counter_names(self):
        temp = self.config["counter_names"]
        if not isinstance(temp, list):
            temp = str2list(temp)
        return temp

    def get_platform_defs(self, platform):
        assert platform in ["mlif"], f"Unsupported feature '{self.name}' for platform '{platform}'"
        assert self.supported_counters >= len(self.enabled_counters)
        assert max(self.enabled_counter) < self.supported_counters
        return {
            "HPM_COUNTERS": self.num_counters,
            **({f"USE_HPM{i}": i in self.enabled_counters for i in range(self.num_counters)}),
        }

    def get_target_callbacks(self, target):
        if self.enabled:

            def hpm_callback(stdout, metrics, artifacts, directory=None):
                """Callback for extracting HPM metrics from stdout"""
                print("stdout", stdout)
                # TODO: add metrics
                # TODO: remove HPM lines from stdout
                return stdout

            return None, hpm_callback
        return None, None


@register_feature("cv32_hpmcounter")
class CV32HpmCounter(HpmCounter):  # TODO: SetupFeature?
    """Use RISC-V Performance Counters"""

    DEFAULTS = {
        **HpmCounter.DEFAULTS,
        "num_counters": 12,
        "supported_counters": 32,  # TODO
        "enabled_counters": [0, 1, 2, 3, 4, 5, 6, 7, 8, 9, 10, 11],
        "counter_names": [
            "Cycles",
            "Instructions",
            "LD Stalls",
            "JMP Stalls",
            "IMiss",
            "LD",
            "ST",
            "Jump",
            "Branch",
            "Branch Taken",
            "Compressed",
            "Pipe Stall",
        ],
    }

    def __init__(self, features=None, config=None):
        super().__init__("cv32_hpmcounter", features=features, config=config)


@register_feature("vanilla_accelerator")
class VanillaAccelerator(TargetFeature):
    """TODO"""

    DEFAULTS = {
        **FeatureBase.DEFAULTS,
        "plugin_name": "VanillaAccelerator",
        "base_addr": None,
    }

    def __init__(self, features=None, config=None):
        super().__init__("vanilla_accelerator", features=features, config=config)

    @property
    def plugin_name(self):
        value = self.config["plugin_name"]
        return value

    @property
    def base_addr(self):
        value = self.config["base_addr"]
        return value

    def add_target_config(self, target, config):
        assert target in ["etiss"]
        if not self.enabled:
            return
        plugins_new = config.get(f"{target}.plugins", [])
        plugins_new.append(self.plugin_name)
        config.update({f"{target}.plugins": plugins_new})
        if self.base_addr is not None:
            extra_plugin_config = config.get(f"{target}.extra_plugin_config", {})
            assert self.name not in extra_plugin_config
            extra_plugin_config[self.name]["baseaddr"] = self.base_addr
            config.update({f"{target}.extra_plugin_config": extra_plugin_config})


<<<<<<< HEAD
@register_feature("memgraph_llvm_cdfg")
class MemgraphLlvmCdfg(PlatformFeature):
    """TODO"""

    def __init__(self, features=None, config=None):
        super().__init__("memgraph_llvm_cdfg", features=features, config=config)

    def get_platform_defs(self, platform):
        assert platform in ["mlif"]
        return filter_none({
            "MEMGRAPH_LLVM_CDFG": self.enabled,
            "MEMGRAPH_LLVM_CDFG_HOST": None,  # TODO
            "MEMGRAPH_LLVM_CDFG_PORT": None,  # TODO
            "MEMGRAPH_LLVM_CDFG_PURGE": None,  # TODO
        })


@register_feature("global_isel")
class GlobalIsel(PlatformFeature):
    """TODO"""

    def __init__(self, features=None, config=None):
        super().__init__("global_isel", features=features, config=config)

    def get_platform_defs(self, platform):
        assert platform in ["mlif"]
        return filter_none({
            "GLOBAL_ISEL": self.enabled,
        })
=======
@register_feature("gen_data")
class GenData(FrontendFeature):  # TODO: use custom stage instead of LOAD
    """Generate input data for validation."""

    DEFAULTS = {
        **FeatureBase.DEFAULTS,
        "fill_mode": "file",  # Allowed: random, ones, zeros, file, dataset
        "file": "auto",  # Only relevant if fill_mode=file
        "number": 10,  # generate up to number samples (may be less if file has less inputs)
        "fmt": "npy",  # Allowed: npy, npz
    }

    def __init__(self, features=None, config=None):
        super().__init__("gen_data", features=features, config=config)

    @property
    def fill_mode(self):
        value = self.config["fill_mode"]
        assert value in ["random", "ones", "zeros", "file", "dataset"]
        return value

    @property
    def file(self):
        value = self.config["file"]
        return value

    @property
    def number(self):
        return int(self.config["number"])

    @property
    def fmt(self):
        value = self.config["fmt"]
        assert value in ["npy", "npz"]
        return value

    def get_frontend_config(self, frontend):
        assert frontend in ["tflite"]
        return {
            f"{frontend}.gen_data": self.enabled,
            f"{frontend}.gen_data_fill_mode": self.fill_mode,
            f"{frontend}.gen_data_file": self.file,
            f"{frontend}.gen_data_number": self.number,
            f"{frontend}.gen_data_fmt": self.fmt,
        }


@register_feature("gen_ref_data", depends=["gen_data"])
class GenRefData(FrontendFeature):  # TODO: use custom stage instead of LOAD
    """Generate reference outputs for validation."""

    DEFAULTS = {
        **FeatureBase.DEFAULTS,
        "mode": "file",  # Allowed: file, model
        "file": "auto",  # Only relevant if mode=file
        "fmt": "npy",  # Allowed: npy, npz
    }

    def __init__(self, features=None, config=None):
        super().__init__("gen_ref_data", features=features, config=config)

    @property
    def mode(self):
        value = self.config["mode"]
        assert value in ["file", "model"]
        return value

    @property
    def file(self):
        value = self.config["file"]
        return value

    @property
    def fmt(self):
        value = self.config["fmt"]
        assert value in ["npy", "npz"]
        return value

    def get_frontend_config(self, frontend):
        assert frontend in ["tflite"]
        return {
            f"{frontend}.gen_ref_data": self.enabled,
            f"{frontend}.gen_ref_data_mode": self.mode,
            f"{frontend}.gen_ref_data_file": self.file,
            f"{frontend}.gen_ref_data_fmt": self.fmt,
        }


@register_feature("gen_ref_labels", depends=["gen_data"])
class GenRefLabels(FrontendFeature):  # TODO: use custom stage instead of LOAD
    """Generate reference labels for classification."""

    DEFAULTS = {
        **FeatureBase.DEFAULTS,
        "mode": "file",  # Allowed: file, model
        "file": "auto",  # Only relevant if mode=file
        "fmt": "npy",  # Allowed: npy, npz, txt
    }

    def __init__(self, features=None, config=None):
        super().__init__("gen_ref_labels", features=features, config=config)

    @property
    def mode(self):
        value = self.config["mode"]
        assert value in ["file", "model"]
        return value

    @property
    def file(self):
        value = self.config["file"]
        return value

    @property
    def fmt(self):
        value = self.config["fmt"]
        assert value in ["npy", "npz"]
        return value

    def get_frontend_config(self, frontend):
        assert frontend in ["tflite"]
        return {
            f"{frontend}.gen_ref_labels": self.enabled,
            f"{frontend}.gen_ref_labels_mode": self.mode,
            f"{frontend}.gen_ref_labels_file": self.file,
            f"{frontend}.gen_ref_labels_fmt": self.fmt,
        }


@register_feature("set_inputs")
class SetInputs(PlatformFeature):  # TODO: use custom stage instead of LOAD
    """Apply test inputs to model."""

    DEFAULTS = {
        **FeatureBase.DEFAULTS,
        "interface": "auto",  # Allowed: auto, rom, filesystem, stdin, stdin_raw, uart
    }

    def __init__(self, features=None, config=None):
        super().__init__("set_inputs", features=features, config=config)

    @property
    def interface(self):
        value = self.config["interface"]
        assert value in ["auto", "rom", "filesystem", "stdin", "stdin_raw", "uart"]
        return value

    def get_platform_config(self, platform):
        assert platform in ["mlif", "tvm", "microtvm"]
        # if tvm/microtvm: allow using --fill-mode provided by tvmc run
        return {
            f"{platform}.set_inputs": self.enabled,
            f"{platform}.set_inputs_interface": self.interface,
        }


@register_feature("get_outputs")
class GetOutputs(PlatformFeature):  # TODO: use custom stage instead of LOAD
    """Extract resulting outputs from model."""

    DEFAULTS = {
        **FeatureBase.DEFAULTS,
        "interface": "auto",  # Allowed: auto, filesystem, stdout, stdout_raw, uart
        "fmt": "npy",  # Allowed: npz, npz
    }

    def __init__(self, features=None, config=None):
        super().__init__("get_outputs", features=features, config=config)

    @property
    def interface(self):
        value = self.config["interface"]
        assert value in ["auto", "filesystem", "stdout", "stdout_raw", "uart"]
        return value

    @property
    def fmt(self):
        value = self.config["fmt"]
        assert value in ["npy", "npz"]
        return value

    def get_platform_config(self, platform):
        assert platform in ["mlif", "tvm", "microtvm"]
        return {
            f"{platform}.get_outputs": self.enabled,
            f"{platform}.get_outputs_interface": self.interface,
            f"{platform}.get_outputs_fmt": self.fmt,
        }


@register_feature("validate_new", depends=["gen_data", "gen_ref_data", "set_inputs", "get_outputs"])
class ValidateNew(RunFeature):
    """Wrapper feature for enabling all validatioon related features at once."""

    DEFAULTS = {
        **FeatureBase.DEFAULTS,
    }

    def __init__(self, features=None, config=None):
        super().__init__("validate_new", features=features, config=config)

    # def get_postprocesses(self):
    #     # config = {}
    #     # from mlonmcu.session.postprocess import ValidateOutputsPostprocess
    #     # validate_outputs_postprocess = ValidateOutputsPostprocess(features=[], config=config)
    #     # return [validate_outputs_postprocess]
    #     return ["validate_outputs"]
>>>>>>> 71389578
<|MERGE_RESOLUTION|>--- conflicted
+++ resolved
@@ -2229,7 +2229,6 @@
             config.update({f"{target}.extra_plugin_config": extra_plugin_config})
 
 
-<<<<<<< HEAD
 @register_feature("memgraph_llvm_cdfg")
 class MemgraphLlvmCdfg(PlatformFeature):
     """TODO"""
@@ -2259,7 +2258,7 @@
         return filter_none({
             "GLOBAL_ISEL": self.enabled,
         })
-=======
+
 @register_feature("gen_data")
 class GenData(FrontendFeature):  # TODO: use custom stage instead of LOAD
     """Generate input data for validation."""
@@ -2466,5 +2465,4 @@
     #     # from mlonmcu.session.postprocess import ValidateOutputsPostprocess
     #     # validate_outputs_postprocess = ValidateOutputsPostprocess(features=[], config=config)
     #     # return [validate_outputs_postprocess]
-    #     return ["validate_outputs"]
->>>>>>> 71389578
+    #     return ["validate_outputs"]