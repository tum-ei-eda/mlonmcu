--- conflicted
+++ resolved
@@ -1924,7 +1924,6 @@
         return artifacts
 
 
-<<<<<<< HEAD
 class AnalyseLinkerMapPostprocess(RunPostprocess):
     """Calculate memory footprints."""
 
@@ -2058,7 +2057,8 @@
 
         assert self.to_file or self.to_df, "Either to_file or to_df have to be true"
         return ret_artifacts
-=======
+
+
 class StageTimesGanttPostprocess(SessionPostprocess):
     """Write Mermaid markdown file for stage times."""
 
@@ -2111,5 +2111,4 @@
                     content += f"      {stage} : {start}, {end}\n"
         artifact = Artifact("stage_times.mermaid", content=content, fmt=ArtifactFormat.TEXT)
         artifacts.append(artifact)
-        return artifacts
->>>>>>> b608519e
+        return artifacts