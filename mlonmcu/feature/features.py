--- conflicted
+++ resolved
@@ -2608,7 +2608,6 @@
     #     return ["validate_outputs"]
 
 
-<<<<<<< HEAD
 @register_feature("llvm_basic_block_sections")
 class BasicBlockSections(PlatformFeature):
     """LLVM's -fbasic-block-sections=labels feature"""
@@ -2623,7 +2622,8 @@
                 "LLVM_BASIC_BLOCK_SECTIONS": self.enabled,
             }
         )
-=======
+
+
 @register_feature("perf_sim")
 class PerfSim(TargetFeature):
     """ETISS Performance Estimation/Simulation Feature."""
@@ -2741,5 +2741,4 @@
                 return stdout
 
             return None, metrics_callback
-        return None, None
->>>>>>> f320dfa8
+        return None, None