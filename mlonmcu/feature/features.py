#
# Copyright (c) 2022 TUM Department of Electrical and Computer Engineering.
#
# This file is part of MLonMCU.
# See https://github.com/tum-ei-eda/mlonmcu.git for further info.
#
# Licensed under the Apache License, Version 2.0 (the "License");
# you may not use this file except in compliance with the License.
# You may obtain a copy of the License at
#
#     http://www.apache.org/licenses/LICENSE-2.0
#
# Unless required by applicable law or agreed to in writing, software
# distributed under the License is distributed on an "AS IS" BASIS,
# WITHOUT WARRANTIES OR CONDITIONS OF ANY KIND, either express or implied.
# See the License for the specific language governing permissions and
# limitations under the License.
#
"""Definition of MLonMCU features and the feature registry."""

import re
import pandas as pd
from typing import Union
from pathlib import Path

from mlonmcu.utils import is_power_of_two, filter_none
from mlonmcu.config import str2bool, str2list
from mlonmcu.artifact import Artifact, ArtifactFormat
from .feature import (
    BackendFeature,
    FrameworkFeature,
    PlatformFeature,
    FrontendFeature,
    TargetFeature,
    SetupFeature,
    RunFeature,
    FeatureBase,
)

# from mlonmcu.flow import SUPPORTED_TVM_BACKENDS
SUPPORTED_TVM_BACKENDS = [
    "tvmaot",
    "tvmaotplus",
    "tvmrt",
    "tvmcg",
    "tvmllvm",
]  # Workaround for cirvular import until we have a backend registry


REGISTERED_FEATURES = {}
FEATURE_DEPS = {}


def register_feature(name, depends=None):
    """Decorator for adding a feature to the global registry."""
    if depends is None:
        depends = []

    def real_decorator(obj):
        REGISTERED_FEATURES[name] = obj
        FEATURE_DEPS[name] = depends

    return real_decorator


def get_available_feature_names(feature_type=None):
    """Utility for getting feature names."""
    ret = []
    if feature_type is None:
        return REGISTERED_FEATURES.keys()

    for name, feature in REGISTERED_FEATURES.items():
        if feature_type in list(feature.types()):
            ret.append(name)
    return ret


def get_available_features(feature_type=None, feature_name=None, deps=False):
    """Utility for looking up features."""
    names = get_available_feature_names(feature_type=feature_type)
    names = [name for name in names if feature_name is None or name == feature_name]
    ret = {}
    if deps:
        for name in names:
            names = list(set(names + FEATURE_DEPS[name]))
    for name in names:
        ret[name] = REGISTERED_FEATURES[name]
    return ret


def get_matching_features(features, feature_type):
    return [feature for feature in features if feature_type in feature.types()]


# @register_feature("debug_arena", depends=["debug"])
@register_feature("debug_arena")
class DebugArena(BackendFeature):
    """Enable verbose printing of arena usage for debugging."""

    def __init__(self, features=None, config=None):
        super().__init__("debug_arena", features=features, config=config)

    def get_backend_config(self, backend):
        assert backend in [
            "tvmaot",
            "tvmaotplus",
            "tvmrt",
            "tflmi",
        ], f"Unsupported feature '{self.name}' for backend '{backend}'"
        return {f"{backend}.debug_arena": self.enabled}


# @register_feature("validate", depends=["debug"])
@register_feature("validate")
class Validate(FrontendFeature, PlatformFeature):
    """Enable validaton of inout and output tensors."""

    DEFAULTS = {
        **FeatureBase.DEFAULTS,
        "allow_missing": True,
        "fail_on_error": None,
    }

    def __init__(self, features=None, config=None):
        super().__init__("validate", features=features, config=config)

    @property
    def allow_missing(self):
        value = self.config["allow_missing"]
        return str2bool(value)

    @property
    def fail_on_error(self):
        return self.config["fail_on_error"]

    def get_frontend_config(self, frontend):
        if not self.allow_missing:
            raise NotImplementedError
        return {f"{frontend}.use_inout_data": True}

    def get_platform_config(self, platform):
        assert platform == "mlif", f"Unsupported feature '{self.name}' for platform '{platform}'"
        return filter_none(
            {
                f"{platform}.ignore_data": False,
                f"{platform}.fail_on_error": self.fail_on_error,
            }
        )


@register_feature("muriscvnn")
class Muriscvnn(SetupFeature, FrameworkFeature, PlatformFeature):
    """muRISCV-V NN wrappers for TFLite Micro"""

    DEFAULTS = {
        **FeatureBase.DEFAULTS,
        "use_vext": "AUTO",
        "use_portable": "AUTO",
        "use_pext": "AUTO",
        "use_corev": False,
    }

    REQUIRED = {"muriscvnn.src_dir"}

    def __init__(self, features=None, config=None):
        super().__init__("muriscvnn", features=features, config=config)

    @property
    def muriscvnn_dir(self):
        return str(self.config["muriscvnn.src_dir"])

    @property
    def use_vext(self):
        value = self.config["use_vext"]
        if value == "AUTO" or value is None:
            return value
        value = str2bool(value)
        return "ON" if value else "OFF"

    @property
    def use_portable(self):
        value = self.config["use_portable"]
        if value == "AUTO" or value is None:
            return value
        value = str2bool(value)
        return "ON" if value else "OFF"

    @property
    def use_pext(self):
        value = self.config["use_pext"]
        if value == "AUTO" or value is None:
            return value
        value = str2bool(value)
        return "ON" if value else "OFF"

    @property
    def use_corev(self):
        value = self.config["use_corev"]
        value = str2bool(value)
        return "ON" if value else "OFF"

    def add_framework_config(self, framework, config):
        assert framework == "tflm", f"Unsupported feature '{self.name}' for framework '{framework}'"
        if f"{framework}.optimized_kernel" in config and config[f"{framework}.optimized_kernel"] not in [
            None,
            "cmsis_nn",
        ]:
            RuntimeError(f"There is already a optimized_kernel selected for framework '{framework}'")
        else:
            config[f"{framework}.optimized_kernel"] = "cmsis_nn"

    def get_platform_defs(self, platform):
        assert platform in ["mlif"], f"Unsupported feature '{self.name}' for platform '{platform}'"
        return {
            "MURISCVNN": self.enabled,
            "MURISCVNN_DIR": self.muriscvnn_dir,
            "MURISCVNN_PORTABLE": self.use_portable,
            "MURISCVNN_VEXT": self.use_vext,
            "MURISCVNN_PEXT": self.use_pext,
            "MURISCVNN_COREV": self.use_corev,
        }

    def get_required_cache_flags(self):
        ret = {}

        ret["tflmc.exe"] = ["muriscvnn"]
        return ret


@register_feature("cmsisnn")
class Cmsisnn(SetupFeature, FrameworkFeature, PlatformFeature):
    """CMSIS-NN kernels for TFLite Micro"""

    DEFAULTS = {
        **FeatureBase.DEFAULTS,
    }

    REQUIRED = {"cmsisnn.dir", "cmsis.dir"}

    def __init__(self, features=None, config=None):
        super().__init__("cmsisnn", features=features, config=config)

    @property
    def cmsisnn_dir(self):
        return str(self.config["cmsisnn.dir"])

    @property
    def cmsis_dir(self):
        return str(self.config["cmsis.dir"])

    def add_framework_config(self, framework, config):
        assert framework == "tflm", f"Unsupported feature '{self.name}' for framework '{framework}'"
        if f"{framework}.optimized_kernel" in config and config[f"{framework}.optimized_kernel"] not in [
            None,
            "cmsis_nn",
        ]:
            RuntimeError(f"There is already a optimized_kernel selected for framework '{framework}'")
        else:
            config[f"{framework}.optimized_kernel"] = "cmsis_nn"

    def get_platform_defs(self, platform):
        assert platform in ["mlif"], f"Unsupported feature '{self.name}' for platform '{platform}'"
        return {
            "CMSISNN": self.enabled,
            "CMSIS_DIR": self.cmsis_dir,
            "CMSISNN_DIR": self.cmsisnn_dir,
        }

    def get_required_cache_flags(self):
        ret = {}
        ret["tflmc.exe"] = ["cmsisnn"]
        return ret


@register_feature("cmsisnnbyoc")
class CmsisnnByoc(SetupFeature, BackendFeature, PlatformFeature):
    """CMSIS-NN kernels for TVM using BYOC wrappers."""

    DEFAULTS = {
        **FeatureBase.DEFAULTS,
        "mcpu": None,  # mve: cortex-m55, dsp: cortex-m4, cortex-m7, cortex-m33, cortex-m35p
        "mattr": None,  # for +nodsp, +nomve
        "debug_last_error": False,
    }

    REQUIRED = {"cmsisnn.dir", "cmsis.dir"}

    def __init__(self, features=None, config=None):
        super().__init__("cmsisnnbyoc", features=features, config=config)

    @property
    def cmsisnn_dir(self):
        return str(self.config["cmsisnn.dir"])

    @property
    def cmsis_dir(self):
        return str(self.config["cmsis.dir"])

    @property
    def mcpu(self):
        return self.config["mcpu"]

    @property
    def mattr(self):
        return self.config["mattr"]

    @property
    def debug_last_error(self):
        return str2bool(self.config["debug_last_error"])

    def add_backend_config(self, backend, config):
        assert backend in SUPPORTED_TVM_BACKENDS, f"Unsupported feature '{self.name}' for backend '{backend}'"
        extras = config.get(f"{backend}.extra_targets", [])
        if extras is None:
            extras = []
        if "cmsis-nn" not in extras:
            if isinstance(extras, str):
                extras = str2list(extras)
            extras.append("cmsis-nn")
        config[f"{backend}.extra_targets"] = extras
        # Ideally cmsisnnbyoc would have a mvei/dsp feature which could be used to set this automatically
        extra_target_details = config.get(f"{backend}.extra_target_details", {})
        if extra_target_details is None:
            extra_target_details = {}
        cmsisnn_target_details = extra_target_details.get("cmsis-nn", {})
        if self.mcpu:
            cmsisnn_target_details["mcpu"] = self.mcpu
        if self.mattr:
            cmsisnn_target_details["mattr"] = self.mattr
        if self.debug_last_error is not None:
            cmsisnn_target_details["debug_last_error"] = self.debug_last_error
        extra_target_details["cmsis-nn"] = cmsisnn_target_details

        config[f"{backend}.extra_target_details"] = extra_target_details

    def get_platform_defs(self, platform):
        assert platform in ["mlif"], f"Unsupported feature '{self.name}' for platform '{platform}'"
        return {
            "CMSISNN": self.enabled,
            "CMSIS_DIR": self.cmsis_dir,
            "CMSISNN_DIR": self.cmsisnn_dir,
        }

    def get_required_cache_flags(self):
        ret = {}
        ret["tvm.build_dir"] = ["cmsisnn"]
        return ret


@register_feature("muriscvnnbyoc")
class MuriscvnnByoc(SetupFeature, BackendFeature, PlatformFeature):
    """MuRiscvNN kernels for TVM using BYOC wrappers."""

    DEFAULTS = {
        **FeatureBase.DEFAULTS,
        "mcpu": None,  # mve: cortex-m55, dsp: cortex-m4, cortex-m7, cortex-m33, cortex-m35p
        "mattr": None,  # for +nodsp, +nomve
        "debug_last_error": False,
        "use_vext": "AUTO",
        "use_portable": "AUTO",
        "use_pext": "AUTO",
    }

    REQUIRED = {"muriscvnn.src_dir"}

    def __init__(self, features=None, config=None):
        super().__init__("muriscvnnbyoc", features=features, config=config)

    @property
    def muriscvnn_dir(self):
        return str(self.config["muriscvnn.src_dir"])

    @property
    def mcpu(self):
        return self.config["mcpu"]

    @property
    def mattr(self):
        return self.config["mattr"]

    @property
    def debug_last_error(self):
        return str2bool(self.config["debug_last_error"])

    @property
    def use_vext(self):
        value = self.config["use_vext"]
        if value == "AUTO" or value is None:
            return value
        value = str2bool(value)
        return "ON" if value else "OFF"

    @property
    def use_portable(self):
        value = self.config["use_portable"]
        if value == "AUTO" or value is None:
            return value
        value = str2bool(value)
        return "ON" if value else "OFF"

    @property
    def use_pext(self):
        value = self.config["use_pext"]
        if value == "AUTO" or value is None:
            return value
        value = str2bool(value)
        return "ON" if value else "OFF"

    def add_backend_config(self, backend, config):
        assert backend in SUPPORTED_TVM_BACKENDS, f"Unsupported feature '{self.name}' for backend '{backend}'"
        extras = config.get(f"{backend}.extra_targets", [])
        if extras is None:
            extras = []
        if "cmsis-nn" not in extras:
            if isinstance(extras, str):
                extras = str2list(extras)
            extras.append("cmsis-nn")
        config[f"{backend}.extra_targets"] = extras
        # Ideally cmsisnnbyoc would have a mvei/dsp feature which could be used to set this automatically
        extra_target_details = config.get(f"{backend}.extra_target_details", {})
        if extra_target_details is None:
            extra_target_details = {}
        cmsisnn_target_details = extra_target_details.get("cmsis-nn", {})
        if self.mcpu:
            cmsisnn_target_details["mcpu"] = self.mcpu
        if self.mattr:
            cmsisnn_target_details["mattr"] = self.mattr
        if self.debug_last_error is not None:
            cmsisnn_target_details["debug_last_error"] = self.debug_last_error
        extra_target_details["cmsis-nn"] = cmsisnn_target_details

        config[f"{backend}.extra_target_details"] = extra_target_details

    def get_platform_defs(self, platform):
        assert platform in ["mlif"], f"Unsupported feature '{self.name}' for platform '{platform}'"
        return {
            "MURISCVNN": self.enabled,
            "MURISCVNN_DIR": self.muriscvnn_dir,
            "MURISCVNN_PORTABLE": self.use_portable,
            "MURISCVNN_VEXT": self.use_vext,
            "MURISCVNN_PEXT": self.use_pext,
        }

    def get_required_cache_flags(self):
        ret = {}
        ret["tvm.build_dir"] = ["cmsisnn"]
        return ret


VEXT_MIN_ALLOWED_VLEN = 64


# @before_feature("muriscvnn")  # TODO: implement something like this
@register_feature("vext")
class Vext(SetupFeature, TargetFeature, PlatformFeature):
    """Enable vector extension for supported RISC-V targets"""

    DEFAULTS = {
        **FeatureBase.DEFAULTS,
        # None -> use target setting
        "vlen": None,  # 64 does not work with every toolchain
        "elen": None,  # some toolchains may generate auto-vectorized programs with elen 64
        # use target-side settings by default
        "spec": None,
        "embedded": None,
    }

    def __init__(self, features=None, config=None):
        super().__init__("vext", features=features, config=config)

    @property
    def vlen(self):
        value = self.config["vlen"]
        return None if value is None else int(value)

    @property
    def elen(self):
        value = self.config["elen"]
        return None if value is None else int(value)

    @property
    def spec(self):
        return self.config["spec"]

    @property
    def embedded(self):
        return self.config["embedded"]

    def get_target_config(self, target):
        # TODO: enforce llvm toolchain using add_compile_config and CompileFeature?
        assert self.vlen is None or is_power_of_two(self.vlen)
        assert self.vlen is None or self.vlen >= VEXT_MIN_ALLOWED_VLEN
        return filter_none(
            {
                f"{target}.enable_vext": True,
                f"{target}.vlen": self.vlen,
                f"{target}.elen": self.elen,
                f"{target}.vext_spec": self.spec,
                f"{target}.embedded_vext": self.embedded,
            }
        )

    # It would be great if we could enforce an llvm toolchain here
    # def add_compile_config(self, config):
    #     # TODO: enforce llvm toolchain using add_compile_config and CompileFeature?
    #     if "mlif.toolchain" in config:
    #         assert "mlif.toolchain" == "llvm", "Vext requires LLVM target sw"
    #     else:
    #         config["mlif.toolchain"] = "llvm"

    def get_platform_defs(self, platform):
        assert platform in ["mlif"], f"Unsupported feature '{self.name}' for platform '{platform}'"
        return {
            "RISCV_VEXT": self.enabled,
            "RISCV_VLEN": self.vlen,
        }

    def get_required_cache_flags(self):
        return {
            "muriscvnn.lib": ["vext"],
            "tflmc.exe": ["vext"],
            # "riscv_gcc.install_dir": ["vext"],
            # "riscv_gcc.name": ["vext"],
        }


@register_feature("pext")
class Pext(SetupFeature, TargetFeature, PlatformFeature):
    """Enable packed SIMD extension for supported RISC-V targets"""

    DEFAULTS = {
        **FeatureBase.DEFAULTS,
        # use target-side settings by default
        "spec": None,
    }

    def __init__(self, features=None, config=None):
        super().__init__("pext", features=features, config=config)

    @property
    def spec(self):
        return self.config["spec"]

    def get_target_config(self, target):
        return filter_none(
            {
                f"{target}.enable_pext": True,  # Handle via arch characters in the future
                f"{target}.pext_spec": self.spec,
            }
        )

    def get_platform_defs(self, platform):
        assert platform in ["mlif"], f"Unsupported feature '{self.name}' for platform '{platform}'"
        return {"RISCV_PEXT": self.enabled}

    def get_required_cache_flags(self):
        # These will be merged automatically with existing ones
        return {
            "muriscvnn.lib": ["pext"],
            "tflmc.exe": ["pext"],
            "riscv_gcc.install_dir": ["pext"],
            "riscv_gcc32.install_dir": ["pext"],
            "riscv_gcc64.install_dir": ["pext"],
            "riscv_gcc.name": ["pext"],
            "riscv_gcc32.name": ["pext"],
            "riscv_gcc64.name": ["pext"],
        }


@register_feature("bext")
class Bext(SetupFeature, TargetFeature, PlatformFeature):
    """Enable bitmanipulation extension for supported RISC-V targets"""

    DEFAULTS = {
        **FeatureBase.DEFAULTS,
        # use target-side settings by default
        "spec": None,
        "zba": True,
        "zbb": True,
        "zbc": True,
        "zbs": True,
    }

    def __init__(self, features=None, config=None):
        super().__init__("bext", features=features, config=config)

    @property
    def spec(self):
        return self.config["spec"]

    @property
    def zba(self):
        value = self.config["zba"]
        return str2bool(value)

    @property
    def zbb(self):
        value = self.config["zbb"]
        return str2bool(value)

    @property
    def zbc(self):
        value = self.config["zbc"]
        return str2bool(value)

    @property
    def zbs(self):
        value = self.config["zbs"]
        return str2bool(value)

    def get_target_config(self, target):
        return filter_none(
            {
                f"{target}.enable_bext": True,  # Handle via arch characters in the future
                f"{target}.bext_spec": self.spec,
                f"{target}.bext_zba": self.zba,
                f"{target}.bext_zbb": self.zbb,
                f"{target}.bext_zbc": self.zbc,
                f"{target}.bext_zbs": self.zbs,
            }
        )

    def get_platform_defs(self, platform):
        assert platform in ["mlif"], f"Unsupported feature '{self.name}' for platform '{platform}'"
        return {"RISCV_PEXT": self.enabled}

    def get_required_cache_flags(self):
        # These will be merged automatically with existing ones
        return {
            # "riscv_gcc.install_dir": ["bext"],
            # "riscv_gcc.name": ["bext"],
            "riscv_gcc.install_dir": [],
            "riscv_gcc.name": [],
        }


@register_feature("debug")
class Debug(SetupFeature, PlatformFeature):
    """Enable debugging ability of target software."""

    def __init__(self, features=None, config=None):
        super().__init__("debug", features=features, config=config)

    def get_required_cache_flags(self):
        return {} if self.enabled else {}  # TODO: remove?

    def get_platform_config(self, platform):
        return {f"{platform}.debug": self.enabled}


@register_feature("gdbserver")
class GdbServer(TargetFeature):
    """Start debugging session for target software using gdbserver."""

    DEFAULTS = {
        **FeatureBase.DEFAULTS,
        "attach": None,
        "port": None,
    }

    def __init__(self, features=None, config=None):
        super().__init__("gdbserver", features=features, config=config)

    @property
    def attach(self):
        value = self.config["attach"]
        return str2bool(value, allow_none=True)

    @property
    def port(self):
        return int(self.config["port"]) if self.config["port"] is not None else None

    def get_target_config(self, target):
        assert target in ["host_x86", "etiss_pulpino", "etiss", "ovpsim", "corev_ovpsim"]
        return filter_none(
            {
                f"{target}.gdbserver_enable": self.enabled,
                f"{target}.gdbserver_attach": self.attach,
                f"{target}.gdbserver_port": self.port,
            }
        )


@register_feature("etissdbg")
class ETISSDebug(SetupFeature, TargetFeature):
    """Debug ETISS internals."""

    def __init__(self, features=None, config=None):
        super().__init__("etissdbg", features=features, config=config)

    def get_required_cache_flags(self):
        return {"etiss.install_dir": ["dbg"], "etissvp.script": ["dbg"]} if self.enabled else {}

    def get_target_config(self, target):
        assert target in ["etiss_pulpino", "etiss"]
        return {f"{target}.debug_etiss": self.enabled}


@register_feature("trace")
class Trace(TargetFeature):
    """Enable tracing of all memory accesses in ETISS."""

    DEFAULTS = {**FeatureBase.DEFAULTS, "to_file": True}  # ETISS can only trace to file

    @property
    def to_file(self):
        value = self.config["to_file"]
        return str2bool(value, allow_none=True)

    def __init__(self, features=None, config=None):
        super().__init__("trace", features=features, config=config)

    # def add_target_config(self, target, config, directory=None):
    def add_target_config(self, target, config):
        assert target in ["etiss_pulpino", "etiss", "ovpsim"]
        if target in ["etiss_pulpino", "etiss"]:
            config.update({f"{target}.trace_memory": self.enabled})
        elif target == "ovpsim":
            extra_args_new = config.get("extra_args", [])
            extra_args_new.append("--trace --tracemem SAX")
            if self.to_file:
                # assert directory is not None
                directory = Path(".")  # Need to use relative path because target.dir not available here
                trace_file = directory / "trace.txt"
                extra_args_new.append("--tracefile")
                extra_args_new.append(trace_file)
            config.update({f"{target}.extra_args": extra_args_new})


@register_feature("unpacked_api")
class UnpackedApi(BackendFeature):  # TODO: should this be a feature or config only?
    """Use unpacked interface api for TVMAOT backend to reduce stack usage."""

    def __init__(self, features=None, config=None):
        super().__init__("unpacked_api", features=features, config=config)

    def get_backend_config(self, backend):
        assert backend in ["tvmaot"], f"Unsupported feature '{self.name}' for backend '{backend}'"
        return {f"{backend}.unpacked_api": self.enabled}


@register_feature("packed")
class Packed(FrameworkFeature, FrontendFeature, BackendFeature, SetupFeature):
    """Sub-8-bit and sparsity feature for TFLite Micro kernels."""

    def __init__(self, features=None, config=None):
        super().__init__("packed", features=features, config=config)

    def get_framework_config(self, framework):
        raise NotImplementedError

    def get_frontend_config(self, frontend):
        assert frontend in ["tflm"], f"Unsupported feature '{self.name} for frontend '{frontend}''"
        return {f"{frontend}.use_packed_weights": self.enabled}

    def get_backend_config(self, backend):
        raise NotImplementedError

    def get_required_cache_flags(self):
        return {"tflmc.exe": ["packed"]}


@register_feature("packing")
class Packing(FrontendFeature):
    """Sub-8-bit and sparse weight packing for TFLite Frontend."""

    def __init__(self, features=None, config=None):
        super().__init__("packing", features=features, config=config)

    def get_frontend_config(self, frontend):
        assert frontend in ["tflm"], f"Unsupported feature '{self.name} for frontend '{frontend}''"
        raise NotImplementedError
        return {f"{frontend}.pack_weights": self.enabled}


@register_feature("usmp")
class Usmp(BackendFeature):
    """Unified Static Memory Planning algorithm integrated in TVM"""

    DEFAULTS = {
        **FeatureBase.DEFAULTS,
        "algorithm": "greedy_by_conflicts",  # options: greedy_by_conflicts, greedy_by_size, hill_climb
        "use_workspace_io": False,
    }

    def __init__(self, features=None, config=None):
        super().__init__("usmp", features=features, config=config)

    @property
    def algorithm(self):
        return str(self.config["algorithm"])

    @property
    def use_workspace_io(self):
        value = self.config["use_workspace_io"]
        return str2bool(value)

    def add_backend_config(self, backend, config):
        assert backend in ["tvmaot"], f"Unsupported feature '{self.name}' for backend '{backend}'"
        if f"{backend}.extra_pass_config" in config:
            tmp = config[f"{backend}.extra_pass_config"]
        elif "extra_pass_config" in config:
            tmp = config["extra_pass_config"]
        else:
            tmp = {}
        if isinstance(tmp, str):
            import ast

            tmp = ast.literal_eval(tmp)
        assert isinstance(tmp, dict)
        tmp["tir.usmp.enable"] = self.enabled
        tmp["tir.usmp.use_workspace_io"] = self.use_workspace_io
        if self.algorithm in ["greedy_by_size", "greedy_by_conflicts", "hill_climb"]:
            tmp["tir.usmp.algorithm"] = self.algorithm
        else:
            tmp["tir.usmp.custom_algorithm"] = self.algorithm
        config.update(
            {f"{backend}.extra_pass_config": tmp, f"{backend}.arena_size": 0}
        )  # In recent TVM versions USMP will have it's own arena.

    # -> enable this via backend


@register_feature("fuse_ops")
class FuseOps(BackendFeature):
    """Exposes relay.FuseOps.max_depth settings for TVM backends."""

    DEFAULTS = {
        **FeatureBase.DEFAULTS,
        "max_depth": 100,
    }

    def __init__(self, features=None, config=None):
        super().__init__("fuse_ops", features=features, config=config)

    @property
    def max_depth(self):
        return int(self.config["max_depth"])

    def add_backend_config(self, backend, config):
        # assert backend in ["tvmaot"], f"Unsupported feature '{self.name}' for backend '{backend}'"
        # TODO: tvm only
        if f"{backend}.extra_pass_config" in config:
            tmp = config[f"{backend}.extra_pass_config"]
        elif "extra_pass_config" in config:
            tmp = config["extra_pass_config"]
        else:
            tmp = {}
        if isinstance(tmp, str):
            import ast

            tmp = ast.literal_eval(tmp)
        assert isinstance(tmp, dict)
        tmp["relay.FuseOps.max_depth"] = self.max_depth
        config.update({f"{backend}.extra_pass_config": tmp})


@register_feature("moiopt")
class MOIOPT(BackendFeature):
    """Memory-Optimizing, Inter-Operator Tiling - currently only supported with custom TVM"""

    DEFAULTS = {
        **FeatureBase.DEFAULTS,
        "noftp": False,
        "onlyftp": False,
        "norecurse": False,
        "maxpartitions": 0,
    }

    def __init__(self, features=None, config=None):
        super().__init__("moiopt", features=features, config=config)

    def add_backend_config(self, backend, config):
        assert backend in ["tvmaot", "tvmrt"], f"Unsupported feature '{self.name}' for backend '{backend}'"
        if f"{backend}.extra_pass_config" in config:
            tmp = config[f"{backend}.extra_pass_config"]
        elif "extra_pass_config" in config:
            tmp = config["extra_pass_config"]
        else:
            tmp = {}
        tmp["relay.moiopt.enable"] = self.enabled
        tmp["relay.moiopt.noftp"] = self.config["noftp"]
        tmp["relay.moiopt.onlyftp"] = self.config["onlyftp"]
        tmp["relay.moiopt.norecurse"] = self.config["norecurse"]
        tmp["relay.moiopt.maxpartitions"] = self.config["maxpartitions"]
        config.update({f"{backend}.extra_pass_config": tmp})

    # -> enable this via backend


@register_feature("visualize")
class Visualize(FrontendFeature):
    """Visualize TFLite models."""

    DEFAULTS = {
        **FeatureBase.DEFAULTS,
    }

    REQUIRED = {"tflite_visualize.exe"}

    def __init__(self, features=None, config=None):
        super().__init__("visualize", features=features, config=config)

    @property
    def tflite_visualize_exe(self):
        return self.config["tflite_visualize.exe"]

    def get_frontend_config(self, frontend):
        assert frontend in ["tflite"], f"Unsupported feature '{self.name}' for frontend '{frontend}'"
        return filter_none(
            {
                f"{frontend}.visualize_enable": self.enabled,
                f"{frontend}.visualize_script": self.tflite_visualize_exe,
            }
        )

    def update_formats(self, frontend, input_formats, output_formats):
        assert frontend in ["tflite"], f"Unsupported feature '{self.name}' for frontend '{frontend}'"
        if self.enabled:
            output_formats.append(ArtifactFormat.TEXT)


@register_feature("relayviz")
class Relayviz(FrontendFeature):
    """Visualize TVM relay models."""

    DEFAULTS = {
        **FeatureBase.DEFAULTS,
        "plotter": "term",  # Alternative: dot
    }

    def __init__(self, features=None, config=None):
        super().__init__("relayviz", features=features, config=config)

    @property
    def plotter(self):
        return self.config.get("plotter", None)

    def get_frontend_config(self, frontend):
        assert frontend in ["relay"], f"Unsupported feature '{self.name}' for frontend '{frontend}'"
        return filter_none(
            {
                f"{frontend}.visualize_graph": self.enabled,
                f"{frontend}.relayviz_plotter": self.plotter,
            }
        )

    def update_formats(self, frontend, input_formats, output_formats):
        assert frontend in ["relay"], f"Unsupported feature '{self.name}' for frontend '{frontend}'"
        if self.enabled:
            output_formats.append(ArtifactFormat.TEXT)


@register_feature("autotuned")
class Autotuned(BackendFeature):
    """Use existing TVM autotuning logs in backend."""

    # TODO: FronendFeature to collect tuning logs or will we store them somewhere else?

    DEFAULTS = {
        **FeatureBase.DEFAULTS,
        "mode": "autotvm",  # further options: autoscheduler, metascheduler
        "results_file": None,
    }

    def __init__(self, features=None, config=None):
        super().__init__("autotuned", features=features, config=config)

    @property
    def results_file(self):
        return self.config.get("results_file", None)

    @property
    def mode(self):
        value = self.config["mode"]
        assert value in ["autotvm", "autoscheduler", "metascheduler"]
        return value

    def get_backend_config(self, backend):
        assert backend in SUPPORTED_TVM_BACKENDS
        # TODO: error handling her eor on backend?
        return filter_none(
            {
                f"{backend}.use_tuning_results": self.enabled,
                f"{backend}.autotuned_results_file": self.results_file,
                f"{backend}.autotuned_mode": self.mode,
            }
        )


@register_feature("autotune")
class Autotune(RunFeature):
    """Generic autotuning feature for enabling the TUNE stage only."""

    def __init__(self, features=None, config=None):
        super().__init__("autotune", features=features, config=config)

    def get_run_config(self):
        return {"run.tune_enabled": self.enabled}


# not registered!
class TVMTuneBase(PlatformFeature):
    DEFAULTS = {
        **FeatureBase.DEFAULTS,
        "results_file": None,
        "append": None,
        "trials": None,
        "trials_single": None,
        "early_stopping": None,
        "num_workers": None,
        "max_parallel": None,
        "use_rpc": None,
        "timeout": None,
        "visualize": None,
        "visualize_file": None,
        "visualize_live": None,
        "tasks": None,
        # All None to use the defaults defined in the backend instead
    }

    @property
    def results_file(self):
        return self.config["results_file"] if "results_file" in self.config else None

    @property
    def append(self):
        return self.config["append"] if "append" in self.config else None

    @property
    def trials(self):
        return self.config["trials"] if "trials" in self.config else None

    @property
    def trials_single(self):
        return self.config["trials_single"] if "trials_single" in self.config else None

    @property
    def early_stopping(self):
        return self.config["early_stopping"] if "early_stopping" in self.config else None

    @property
    def num_workers(self):
        return self.config["num_workers"] if "num_workers" in self.config else None

    @property
    def max_parallel(self):
        return self.config["max_parallel"] if "max_parallel" in self.config else None

    @property
    def use_rpc(self):
        return self.config["use_rpc"] if "use_rpc" in self.config else None

    @property
    def timeout(self):
        return self.config["timeout"] if "timeout" in self.config else None

    @property
    def visualize(self):
        return self.config["visualize"]

    @property
    def visualize_file(self):
        return self.config["visualize_file"]

    @property
    def visualize_live(self):
        return self.config["visualize_live"]

    @property
    def tasks(self):
        return self.config["tasks"]

    def get_platform_config(self, platform):
        assert platform in ["tvm", "microtvm"]
        # TODO: figure out a default path automatically
        return filter_none(
            {
                f"{platform}.autotuning_results_file": self.results_file,
                f"{platform}.autotuning_append": self.append,
                f"{platform}.autotuning_trials": self.trials,
                f"{platform}.autotuning_trials_single": self.trials_single,
                f"{platform}.autotuning_early_stopping": self.early_stopping,
                f"{platform}.autotuning_num_workers": self.num_workers,
                f"{platform}.autotuning_max_parallel": self.max_parallel,
                f"{platform}.autotuning_timeout": self.timeout,
                f"{platform}.autotuning_visualize": self.visualize,
                f"{platform}.autotuning_visualize_file": self.visualize_file,
                f"{platform}.autotuning_visualize_live": self.visualize_live,
                f"{platform}.autotuning_tasks": self.tasks,
            }
        )


@register_feature("autotvm", depends=["autotune"])
class AutoTVM(TVMTuneBase):
    """Use the TVM autotuner inside the backend to generate tuning logs."""

    # TODO: graphtuner
    # TODO: tuner base feature class

    DEFAULTS = {
        **TVMTuneBase.DEFAULTS,
        "tuner": None,
    }

    def __init__(self, features=None, config=None):
        super().__init__("autotvm", features=features, config=config)

    @property
    def tuner(self):
        return self.config["tuner"] if "tuner" in self.config else None

    def get_platform_config(self, platform):
        ret = super().get_platform_config(platform)
        new = filter_none(
            {
                f"{platform}.autotvm_enable": self.enabled,
                f"{platform}.autotvm_tuner": self.tuner,
            }
        )
        ret.update(new)
        return ret


@register_feature("autoscheduler", depends=["autotune"])
class AutoScheduler(TVMTuneBase):
    """TVM AutoScheduler Tuning Feature."""

    # TODO: metascheduler
    # TODO: graphtuner
    # TODO: tuner base feature class

    DEFAULTS = {
        **TVMTuneBase.DEFAULTS,
        "include_simple_tasks": None,
        "log_estimated_latency": None,
    }

    def __init__(self, features=None, config=None):
        super().__init__("autoschedule", features=features, config=config)

    @property
    def include_simple_tasks(self):
        return self.config["include_simple_tasks"]

    @property
    def log_estimated_latency(self):
        return self.config["log_estimated_latency"]

    def get_platform_config(self, platform):
        ret = super().get_platform_config(platform)
        new = filter_none(
            {
                f"{platform}.autoscheduler_enable": self.enabled,
                f"{platform}.autoscheduler_include_simple_tasks": self.include_simple_tasks,
                f"{platform}.autoscheduler_log_estimated_latency": self.log_estimated_latency,
            }
        )
        ret.update(new)
        return ret


@register_feature("metascheduler", depends=["autotune"])
class MetaScheduler(TVMTuneBase):
    """TVM MetaScheduler Tuning Feature."""

    DEFAULTS = {
        **TVMTuneBase.DEFAULTS,
    }

    def __init__(self, features=None, config=None):
        super().__init__("metascheduler", features=features, config=config)

    def get_platform_config(self, platform):
        ret = super().get_platform_config(platform)
        new = filter_none(
            {
                f"{platform}.metascheduler_enable": self.enabled,
            }
        )
        ret.update(new)
        return ret


@register_feature("disable_legalize")
class DisableLegalize(BackendFeature, SetupFeature):
    """Enable transformation to reduces sizes of intermediate buffers by skipping legalization passes."""

    REQUIRED = {"tvm_extensions.wrapper"}

    def __init__(self, features=None, config=None):
        super().__init__("disable_legalize", features=features, config=config)

    @property
    def tvm_extensions_wrapper(self):
        return self.config["tvm_extensions.wrapper"]

    def add_backend_config(self, backend, config):
        assert backend in SUPPORTED_TVM_BACKENDS, f"Unsupported feature '{self.name}' for backend '{backend}'"
        if f"{backend}.tvmc_extra_args" in config:
            config[f"{backend}.tvmc_extra_args"].append("--disable-legalize")
        else:
            config[f"{backend}.tvmc_extra_args"] = ["--disable-legalize"]
        if f"{backend}.tvmc_custom_script" in config:
            assert config[f"{backend}.tvmc_custom_script"] is None or str(
                config[f"{backend}.tvmc_custom_script"]
            ) == str(
                self.tvm_extensions_wrapper
            ), f"{backend}.tvmc_custom_script is already set. Can't enable feature: {self.name}"
        config[f"{backend}.tvmc_custom_script"] = self.tvm_extensions_wrapper

    def get_required_cache_flags(self):
        ret = {}

        ret["tvm.pythonpath"] = ["patch"]
        return ret


@register_feature("uma_backends")
class UMABackends(BackendFeature):
    """Add directories that contain UMA backends."""

    REQUIRED = set()

    DEFAULTS = {
        **FeatureBase.DEFAULTS,
        "uma_dir": "",
        "uma_target": "",
    }

    def __init__(self, features=None, config=None):
        super().__init__("uma_backends", features=features, config=config)

    @property
    def uma_dir(self):
        return self.config["uma_dir"]

    @property
    def uma_target(self):
        return self.config["uma_target"]

    def add_backend_config(self, backend, config):
        assert backend in SUPPORTED_TVM_BACKENDS, f"Unsupported feature '{self.name}' for backend '{backend}'"
        tvmcArgs = ["--experimental-tvmc-extension", self.uma_dir]
        if f"{backend}.tvmc_extra_args" in config:
            config[f"{backend}.tvmc_extra_args"].extend(tvmcArgs)
        else:
            config[f"{backend}.tvmc_extra_args"] = tvmcArgs
        extras = config.get(f"{backend}.extra_target", [])
        if self.uma_target not in extras:
            if isinstance(extras, str):
                extras = [extras]
            extras.append(self.uma_target)
        config[f"{backend}.extra_target"] = extras


@register_feature("demo")
class Demo(PlatformFeature):
    """Run demo application instead of benchmarking code."""

    DEFAULTS = {
        **FeatureBase.DEFAULTS,
        "board": None,
        "print_stats": False,
        "print_interval_ms": 5000,
    }

    def __init__(self, features=None, config=None):
        super().__init__("demo", features=features, config=config)

    @property
    def board(self):
        return self.config["board"]

    @property
    def print_stats(self):
        return self.config["print_stats"]

    @property
    def print_interval_ms(self):
        return self.config["print_interval_ms"]

    def get_platform_defs(self, platform):
        assert platform in ["espidf"], f"Unsupported feature '{self.name}' for platform '{platform}'"
        # TODO: espidf.demo_mode, disable wdt, runtime stats,
        return {}

    def get_platform_config(self, platform):
        assert platform in ["espidf"], f"Unsupported feature '{self.name}' for platform '{platform}'"
        # TODO: espidf.demo_mode, disable wdt, runtime stats,
        return {}


@register_feature("cachesim")
class CacheSim(TargetFeature):
    """Collect information on cache misses etc. with spike target"""

    DEFAULTS = {
        **FeatureBase.DEFAULTS,
        "ic_enable": False,
        "ic_config": "64:8:32",
        "dc_enable": False,
        "dc_config": "64:8:32",
        "l2_enable": False,
        "l2_config": "262144:8:32",  # TODO: find a meaningful value
        "log_misses": False,
        "detailed": False,
    }

    def __init__(self, features=None, config=None):
        super().__init__("cachesim", features=features, config=config)

    @property
    def ic_enable(self):
        value = self.config["ic_enable"]
        return str2bool(value)

    @property
    def ic_config(self):
        return self.config["ic_config"]

    @property
    def dc_enable(self):
        value = self.config["dc_enable"]
        return str2bool(value)

    @property
    def dc_config(self):
        return self.config["dc_config"]

    @property
    def l2_enable(self):
        value = self.config["l2_enable"]
        return str2bool(value)

    @property
    def l2_config(self):
        return self.config["l2_config"]

    @property
    def log_misses(self):
        value = self.config["log_misses"]
        return str2bool(value)

    @property
    def detailed(self):
        value = self.config["detailed"]
        return str2bool(value)

    # def add_target_config(self, target, config, directory=None):
    def add_target_config(self, target, config):
        assert target in ["spike"], f"Unsupported feature '{self.name}' for target '{target}'"
        if self.enabled:
            spike_args = config.get(f"{target}.extra_args", [])
            if self.ic_enable:
                assert self.ic_config is not None and len(self.ic_config) > 0
                spike_args.append(f"--ic={self.ic_config}")
            if self.dc_enable:
                assert self.dc_config is not None and len(self.dc_config) > 0
                spike_args.append(f"--dc={self.dc_config}")
            if self.l2_enable:
                assert self.l2_config is not None and len(self.l2_config) > 0
                spike_args.append(f"--l2={self.l2_config}")
            if self.log_misses:
                spike_args.append("--log-cache-miss")
            config.update({f"{target}.extra_args": spike_args})

    def get_target_callbacks(self, target):
        assert target in ["spike"], f"Unsupported feature '{self.name}' for target '{target}'"
        if self.enabled:

            def cachesim_callback(stdout, metrics, artifacts, directory=None):
                """Callback which parses the targets output and updates the generated metrics and artifacts."""
                expr = (
                    r"(D|I|L2)\$ ((?:Bytes (?:Read|Written))|(?:Read|Write) "
                    r"(?:Accesses|Misses)|(?:Writebacks)|(?:Miss Rate)):\s*(\d+\.?\d*%?)*"
                )
                matches = re.compile(expr).findall(stdout)
                prefixes = [
                    x for (x, y) in zip(["I", "D", "L2"], [self.ic_enable, self.dc_enable, self.l2_enable]) if y
                ]
                for groups in matches:
                    assert len(groups) == 3
                    prefix, label, value = groups
                    if not self.detailed:
                        if "Rate" not in label:
                            continue
                    value = int(value) if "%" not in value else float(value[:-1]) / 100
                    if prefix in prefixes:
                        for m in metrics:
                            m.add(f"{prefix}-Cache {label}", value)
                return stdout

            return None, cachesim_callback


@register_feature("log_instrs")
class LogInstructions(TargetFeature):
    """Enable logging of the executed instructions of a simulator-based target."""

    DEFAULTS = {**FeatureBase.DEFAULTS, "to_file": False}

    OPTIONAL = {"etiss.experimental_print_to_file"}

    def __init__(self, features=None, config=None):
        super().__init__("log_instrs", features=features, config=config)

    @property
    def to_file(self):
        value = self.config["to_file"]
        return str2bool(value, allow_none=True)

    @property
    def etiss_experimental_print_to_file(self):
        value = self.config["etiss.experimental_print_to_file"]
        return str2bool(value, allow_none=True)

    # def add_target_config(self, target, config, directory=None):
    def add_target_config(self, target, config):
        assert target in ["spike", "etiss_pulpino", "etiss", "ovpsim", "corev_ovpsim", "gvsoc_pulp"]
        if not self.enabled:
            return
        if target == "spike":
            extra_args_new = config.get("extra_args", [])
            extra_args_new.append("-l")
            if self.to_file:
                # assert directory is not None
                directory = Path(".")  # Need to use relative path because target.dir not available here
                log_file = directory / "instrs.txt"
                extra_args_new.append(f"--log={log_file}")
            config.update({f"{target}.extra_args": extra_args_new})
        elif target in ["etiss_pulpino", "etiss"]:
            plugins_new = config.get("plugins", [])
            plugins_new.append("PrintInstruction")
            config.update({f"{target}.plugins": plugins_new})
            if self.etiss_experimental_print_to_file:
                extra_bool_config_new = config.get("extra_bool_config", {})
                if self.to_file:
                    extra_bool_config_new["plugin.printinstruction.print_to_file"] = True
                config.update({f"{target}.extra_bool_config": extra_bool_config_new})
        elif target in ["ovpsim", "corev_ovpsim"]:
            extra_args_new = config.get("extra_args", [])
            extra_args_new.append("--trace")
            if self.to_file:
                # assert directory is not None
                directory = Path(".")  # Need to use relative path because target.dir not available here
                log_file = directory / "instrs.txt"
                extra_args_new.append("--tracefile")
                extra_args_new.append(log_file)
            config.update({f"{target}.extra_args": extra_args_new})
        elif target == "gvsoc_pulp":
            extra_args_new = config.get("extra_args", [])
            if self.to_file:
                # assert directory is not None
                directory = Path(".")  # Need to use relative path because target.dir not available here
                log_file = directory / "instrs.txt"
                extra_args_new.append(f"--trace=insn:{log_file}")
            else:
                extra_args_new.append("--trace=insn")
            config.update({f"{target}.extra_args": extra_args_new})

    def get_target_callbacks(self, target):
        assert target in [
            "spike",
            "etiss_pulpino",
            "etiss",
            "ovpsim",
            "corev_ovpsim",
            "gvsoc_pulp",
        ], f"Unsupported feature '{self.name}' for target '{target}'"
        if self.enabled:
            if not target == "gvsoc_pulp":

                def log_instrs_callback(stdout, metrics, artifacts, directory=None):
                    """Callback which parses the targets output and updates the generated metrics and artifacts."""
                    new_lines = []
                    if self.to_file:
                        if target in ["etiss_pulpino", "etiss"]:
                            if self.etiss_experimental_print_to_file:
                                log_file = Path(directory) / "instr_trace.csv"
                            else:
                                # TODO: update stdout and remove log_instrs lines
                                instrs = []
                                for line in stdout.split("\n"):
                                    if target in ["etiss_pulpino", "etiss"]:
                                        expr = re.compile(r"0x[a-fA-F0-9]+: .* \[.*\]")
                                    match = expr.match(line)
                                    if match is not None:
                                        instrs.append(line)
                                    else:
                                        new_lines.append(line)
                                content = "\n".join(instrs)
                                stdout = "\n".join(new_lines)
                        else:
                            assert target in ["spike", "ovpsim", "corev_ovpsim"]
                            log_file = Path(directory) / "instrs.txt"
                            with open(log_file, "r") as f:
                                content = f.read()
                        instrs_artifact = Artifact(
                            f"{target}_instrs.log",
                            content=content,
                            fmt=ArtifactFormat.TEXT,
                            flags=(self.name, target),
                        )
                        artifacts.append(instrs_artifact)
                    return stdout

                return None, log_instrs_callback
        return None, None


@register_feature("arm_mvei", depends=["arm_dsp"])
class ArmMvei(SetupFeature, TargetFeature, PlatformFeature):
    """Enable MVEI extension for supported ARM targets"""

    def __init__(self, features=None, config=None):
        super().__init__("arm_mvei", features=features, config=config)

    def get_target_config(self, target):
        assert target in ["corstone300"]
        return {
            f"{target}.enable_mvei": True,  # TODO: remove if not required (only enforce m33/m55)
        }

    def get_required_cache_flags(self):
        return {
            "cmsisnn.lib": ["mvei"],
            "tflmc.exe": ["mvei"],
        }

    def get_platform_defs(self, platform):
        return {"ARM_MVEI": self.enabled}


@register_feature("arm_dsp")
class ArmDsp(SetupFeature, TargetFeature, PlatformFeature):
    """Enable DSP extension for supported ARM targets"""

    def __init__(self, features=None, config=None):
        super().__init__("arm_dsp", features=features, config=config)

    def get_target_config(self, target):
        assert target in ["corstone300"]
        return {
            f"{target}.enable_dsp": True,  # TODO: remove if not required (only enforce m33/m55)
        }

    def get_required_cache_flags(self):
        # These will be merged automatically with existing ones
        return {
            "cmsisnn.lib": ["dsp"],
            "tflmc.exe": ["dsp"],
        }

    def get_platform_defs(self, platform):
        return {"ARM_DSP": self.enabled}


@register_feature("target_optimized")
class TargetOptimized(RunFeature):
    """Overwrite backend options according to chosen target."""

    DEFAULTS = {
        **FeatureBase.DEFAULTS,
        "layouts": True,
        "schedules": True,
    }

    @property
    def layouts(self):
        value = self.config["layouts"]
        return str2bool(value)

    @property
    def schedules(self):
        value = self.config["schedules"]
        return str2bool(value)

    def __init__(self, features=None, config=None):
        super().__init__("target_optimized", features=features, config=config)

    def get_run_config(self):
        if self.enabled:
            return {
                "run.target_optimized_layouts": self.layouts,
                "run.target_optimized_schedules": self.schedules,
            }
        else:
            return {}


# Needs: vext
# RISC-V only
# Warning: Auto-vectorization is turned on by default quite low optimization levels
# Therfore this feature is mainly for debugging the auto-vectorization procedure
@register_feature("auto_vectorize")
class AutoVectorize(PlatformFeature):
    """Enable auto_vectorization for supported MLIF platform targets."""

    DEFAULTS = {
        **FeatureBase.DEFAULTS,
        "verbose": False,
        "loop": True,
        "slp": True,
        "force_vector_width": None,  # llvm only
        "force_vector_interleave": None,  # llvm only
        "custom_unroll": False,  # TODO: this is not related to vectorization -> move to llvm toolchain!
    }

    def __init__(self, features=None, config=None):
        super().__init__("auto_vectorize", features=features, config=config)

    @property
    def verbose(self):
        value = self.config["verbose"]
        # return str2bool(value)
        if value is None or not value:
            return "OFF"
        assert isinstance(value, str)
        value = value.lower()
        assert value in ["loop", "slp", "none"]
        return value

    @property
    def loop(self):
        value = self.config["loop"]
        return str2bool(value)

    @property
    def slp(self):
        value = self.config["slp"]
        return str2bool(value)

    @property
    def force_vector_width(self):
        value = self.config["force_vector_width"]
        # bool not allowed!
        if value is None:
            return "OFF"
        if isinstance(value, str):
            value = int(value)
        assert isinstance(value, int)
        if value <= 1:
            return "OFF"
        return value

    @property
    def force_vector_interleave(self):
        value = self.config["force_vector_interleave"]
        # bool not allowed!
        if value is None:
            return "OFF"
        if isinstance(value, str):
            value = int(value)
        assert isinstance(value, int)
        if value <= 1:
            return "OFF"
        return value

    @property
    def custom_unroll(self):
        value = self.config["custom_unroll"]
        return str2bool(value)

    def get_platform_defs(self, platform):
        return {
            "RISCV_AUTO_VECTORIZE": self.enabled,
            "RISCV_AUTO_VECTORIZE_VERBOSE": self.verbose,
            "RISCV_AUTO_VECTORIZE_LOOP": self.loop and self.enabled,
            "RISCV_AUTO_VECTORIZE_SLP": self.slp and self.enabled,
            "RISCV_AUTO_VECTORIZE_FORCE_VECTOR_WIDTH": self.force_vector_width,
            "RISCV_AUTO_VECTORIZE_FORCE_VECTOR_INTERLEAVE": self.force_vector_interleave,
            "RISCV_AUTO_VECTORIZE_CUSTOM_UNROLL": self.custom_unroll,
        }


@register_feature("benchmark")
class Benchmark(PlatformFeature, TargetFeature):
    """Profile code using supported platforms."""

    # TODO: would make sense to move end_to_end here as well!

    DEFAULTS = {
        **FeatureBase.DEFAULTS,
        "num_runs": 1,
        "num_repeat": 1,
        "total": False,
        "aggregate": "avg",  # Allowed: avg, max, min, none, all
    }

    def __init__(self, features=None, config=None):
        super().__init__("benchmark", features=features, config=config)

    @property
    def num_runs(self):
        return int(self.config["num_runs"])

    @property
    def num_repeat(self):
        return int(self.config["num_repeat"])

    @property
    def total(self):
        value = self.config["total"]
        return str2bool(value)

    @property
    def aggregate(self):
        value = self.config["aggregate"]
        assert value in ["avg", "all", "max", "min", "none"]
        return value

    def get_platform_config(self, platform):
        supported = ["mlif", "tvm", "microtvm"]  # TODO: support espidf
        assert platform in supported, f"Unsupported feature '{self.name}' for platform '{platform}'"

        if platform in ["tvm", "microtvm"]:
            return {
                f"{platform}.number": self.num_runs,
                f"{platform}.repeat": self.num_repeat,
                f"{platform}.aggregate": self.aggregate,
                f"{platform}.total_time": self.total,
            }
        else:
            return {}

    def get_target_config(self, target):
        return {
            f"{target}.repeat": self.num_repeat,
        }

    def get_platform_defs(self, platform):
        supported = ["mlif", "espidf", "tvm", "microtvm", "zephyr"]  # TODO: support microtvm and espidf
        assert platform in supported, f"Unsupported feature '{self.name}' for platform '{platform}'"

        if platform == "mlif":
            return {"NUM_RUNS": self.num_runs}
        elif platform == "espidf":
            return {"MLONMCU_NUM_RUNS": self.num_runs}
        else:
            return {}

    def get_target_callbacks(self, target):
        if self.enabled:

            def benchmark_callback(stdout, metrics, artifacts, directory=None):
                if len(metrics) <= 1:
                    return stdout
                metrics_ = metrics[1:]  # drop first run (warmup)

                # TODO: this currently processes all numeric metrics, should probably ignore stuff like MIPS etc.
                candidates = ["cycle", "time", "instruction"]  # TODO: allow overriding via config
                data_ = [
                    {
                        key: (float(value) / self.num_runs) if self.num_runs > 1 else value
                        for key, value in m.data.items()
                        if any(x in key.lower() for x in candidates)
                    }
                    for m in metrics_
                ]

                df = pd.DataFrame(data_)

                if self.aggregate == "all":
                    aggs = ["mean", "min", "max"]
                elif self.aggregate in ["avg", "mean"]:
                    aggs = ["mean"]
                elif self.aggregate == "min":
                    aggs = ["min"]
                elif self.aggregate == "max":
                    aggs = ["max"]
                elif self.aggregate == "none":
                    aggs = []

                if len(df.columns) == 0:
                    data = {}
                elif len(aggs) == 0:
                    data = {}
                else:
                    df_ = df.agg(aggs)

                    # rename columns
                    index_mapping = {
                        "mean": "Average",
                        "min": "Min",
                        "max": "Max",
                    }

                    df_ = df_.rename(index=index_mapping)

                    data = df_.to_dict()

                    data = {f"{prefix} {key}": value for key, temp in data.items() for prefix, value in temp.items()}
                if self.total:
                    data.update(
                        {
                            f"Total {key}": (value * self.num_runs) if self.num_runs > 1 else value
                            for key, value in data_[-1].items()
                            if "cycle" in key.lower() or "time" in key.lower()
                        }
                    )
                metrics_ = metrics_[-1]
                metrics_.data.update(data)

                for key in data_[-1].keys():
                    if key in metrics_.order:
                        if self.total:
                            metrics_.order.append(f"Total {key}")
                        metrics_.order.remove(key)
                for key in data.keys():
                    if key not in metrics_.order:
                        metrics_.order.append(key)
                metrics.clear()
                metrics.append(metrics_)
                return stdout

            benchmark_callback.priority = 0

            return None, benchmark_callback


@register_feature("tvm_rpc")
class TvmRpc(PlatformFeature):
    """Run TVM models on a RPC device."""

    DEFAULTS = {**FeatureBase.DEFAULTS, "hostname": None, "port": None, "key": None}  # tracker

    def __init__(self, features=None, config=None):
        super().__init__("tvm_rpc", features=features, config=config)

    @property
    def use_rpc(self):
        return self.config["use_rpc"]

    @property
    def hostname(self):
        return self.config["hostname"]

    @property
    def port(self):
        return self.config["port"]

    @property
    def key(self):
        return self.config["key"]

    def get_platform_config(self, platform):
        assert platform in ["tvm", "microtvm"]
        return filter_none(
            {
                f"{platform}.use_rpc": self.enabled,
                f"{platform}.rpc_hostname": self.hostname,
                f"{platform}.rpc_port": self.port,
                f"{platform}.rpc_key": self.key,
            }
        )


@register_feature("tvm_profile")
class TvmProfile(PlatformFeature):
    """Profile code using TVM Platform."""

    def __init__(self, features=None, config=None):
        super().__init__("tvm_profile", features=features, config=config)

    def get_platform_config(self, platform):
        supported = ["tvm", "microtvm"]
        assert platform in supported, f"Unsupported feature '{self.name}' for platform '{platform}'"
        return {
            f"{platform}.profile": self.enabled,
        }


@register_feature("xcorev")
class XCoreV(TargetFeature, PlatformFeature, SetupFeature):
    DEFAULTS = {
        **FeatureBase.DEFAULTS,
        "mac": True,
        "mem": True,
        "bi": True,
        "alu": True,
        "bitmanip": True,
        "simd": True,
        "hwlp": True,
    }

    def __init__(self, features=None, config=None):
        super().__init__("xcorev", features=features, config=config)

    @property
    def mac(self):
        value = self.config["mac"]
        return str2bool(value)

    @property
    def mem(self):
        value = self.config["mem"]
        return str2bool(value)

    @property
    def bi(self):
        value = self.config["bi"]
        return str2bool(value)

    @property
    def alu(self):
        value = self.config["alu"]
        return str2bool(value)

    @property
    def bitmanip(self):
        value = self.config["bitmanip"]
        return str2bool(value)

    @property
    def simd(self):
        value = self.config["simd"]
        return str2bool(value)

    @property
    def hwlp(self):
        value = self.config["hwlp"]
        return str2bool(value)

    # def add_target_config(self, target, config, directory=None):
    def add_target_config(self, target, config):
        assert target in [
            "etiss",
            "microtvm_etiss",
            "corev_ovpsim",
            "cv32e40p",
        ], f"Unsupported feature '{self.name}' for target '{target}'"
        if self.enabled:
            config[f"{target}.enable_xcorevmac"] = self.mac
            config[f"{target}.enable_xcorevmem"] = self.mem
            config[f"{target}.enable_xcorevbi"] = self.bi
            config[f"{target}.enable_xcorevalu"] = self.alu
            config[f"{target}.enable_xcorevbitmanip"] = self.bitmanip
            config[f"{target}.enable_xcorevsimd"] = self.simd
            config[f"{target}.enable_xcorevhwlp"] = self.hwlp


@register_feature("xpulp")
class Xpulp(TargetFeature, PlatformFeature, SetupFeature):
    DEFAULTS = {
        **FeatureBase.DEFAULTS,
        "xpulp_version": 2,
        "nopostmod": False,
        "noindregreg": False,
        "novect": False,
        "nohwloop": False,
        "hwloopmin": 2,
        "hwloopalign": False,
        "nomac": False,
        "nopartmac": False,
        "nominmax": False,
        "noabs": False,
        "nobitop": False,
        "nosext": False,
        "noclip": False,
        "noaddsubnormround": False,
        "noshufflepack": False,
        "nomulmacnormround": False,
        "noshufflepack": False,
    }

    REQUIRED = {"pulp_gcc.install_dir", "pulp_gcc.name"}

    def __init__(self, features=None, config=None):
        super().__init__("xpulp", features=features, config=config)

    # Except the "enabled" in FeatureBase.DEFAULTS and "xpulp_version"
    # every key in DEFAULTS should in principle have a getter function with the same name as the key
    # These getter functions will be stored in getter_functions array.
    # Default getter function for the keys whose corresponding value has bool type:
    # def getter_bool(self, key_name):
    #    return self.generalized_str2bool(self.config[key_name])
    # Default getter function for the keys whose corresponding value has int type:
    # def getter_int(self, key_name):
    #    return int(self.config["<key_name>"])
    # No default, i.e. customized getter functions are defined separately

    # Default getter functions:
    @staticmethod
    def generalized_str2bool(inp: Union[str, bool, int]) -> bool:
        return str2bool(inp)

    def getter_bool(self, key_name: Union[str, bool, int]) -> bool:
        return self.generalized_str2bool(self.config[key_name])

    def getter_int(self, key_name: Union[str, bool, int]) -> int:
        return int(self.config[key_name])

    # No default, i.e. customized getter functions are defined in the following (now empty)

    # custom_config_getter contains customized @property function which do not follow the pattern above.
    getter_functions = {
        "nopostmod": getter_bool,
        "noindregreg": getter_bool,
        "novect": getter_bool,
        "nohwloop": getter_bool,
        "hwloopmin": getter_int,
        "hwloopalign": getter_bool,
        "nomac": getter_bool,
        "nopartmac": getter_bool,
        "nominmax": getter_bool,
        "noabs": getter_bool,
        "nobitop": getter_bool,
        "nosext": getter_bool,
        "noclip": getter_bool,
        "noaddsubnormround": getter_bool,
        "noshufflepack": getter_bool,
        "nomulmacnormround": getter_bool,
        "noshufflepack": getter_bool,
    }

    @property
    def xpulp_version(self):
        value = self.config["xpulp_version"]
        value = int(value) if not isinstance(value, int) else value  # convert to int
        assert value in [None, 2, 3], f"xpulp_version must be None, 2 or 3, but get {value}"
        return value

    def get_platform_defs(self, platform):
        # The following create EXTRA_FLAGS (type is str) for gcc
        # example
        # {"nopostmod": True, "novect": True, ...} ==> EXTRA_FLAGS = "-mnopostmod -mnovect ..."
        EXTRA_FLAGS = ""
        for key in self.getter_functions:
            if isinstance(self.getter_functions[key](self, key), bool):
                if self.getter_functions[key](self, key):
                    EXTRA_FLAGS += f" -m{key}"
                continue
            if isinstance(self.getter_functions[key](self, key), int):
                EXTRA_FLAGS += f" -m{key}={self.getter_functions[key](self, key)}"
                continue
        EXTRA_FLAGS = "'" + EXTRA_FLAGS.strip() + "'"
        return {
            "EXTRA_C_FLAGS": EXTRA_FLAGS,
            "EXTRA_CXX_FLAGS": EXTRA_FLAGS,
            "EXTRA_ASM_FLAGS": EXTRA_FLAGS,
        }

    def add_platform_defs(self, platform, defs):
        addition_defs = self.get_platform_defs(platform)
        self.merge_dicts(defs, addition_defs)

    @staticmethod
    def merge_dicts(dict1, dict2):
        """
        This function tries to merge dict1 and dict2 into dict1
        :param dict1: A dictionary
        :param dict2: A dictionary to be added
        :return: Void
        Example 1:
        dict1 = {"a": 1, "b": "hello", "c": [1, 2, 3]}
        dict2 = {"f": 3, "b": "world", "c": [4, 5, 6]}
        merge_dicts(dict1, dict2)
        print(dict1)
        ==>
        {"a": 1, "b": "hello world", "c": [1, 2, 3, 4, 5, 6], "f":3}
        Note: Here "hello" and "world" are merged as two string join.
        Here [1,2,3] and [4,5,6] are merged as list addition
        Example 2:
        dict1 = {"a": 1}
        dict2 = {"a": 3}
        merge_dicts(dict1, dict2)
        ==>
        RuntimeError: The method to merge a: 1 and a: 3 is not defined
        """
        for key in dict2.keys():
            if key in dict1.keys():
                dict1_value = dict1[key]
                dict2_value = dict2[key]
                if isinstance(dict1_value, (str, list)) and type(dict1_value) is type(dict2_value):
                    if isinstance(dict1_value, str):
                        dict1[key] = dict1_value + " " + dict2_value
                    else:
                        dict1[key] = dict1_value + dict2_value
                else:
                    raise RuntimeError(
                        f"The method to merge {key}: {dict1_value} and {key}: {dict2_value} is not defined"
                    )
            else:
                dict1[key] = dict2[key]

    def get_target_config(self, target):
        return filter_none({f"{target}.xpulp_version": self.xpulp_version})


@register_feature("split_layers")
class SplitLayers(FrontendFeature):
    """Split TFLite models into subruns."""

    REQUIRED = {"tflite_pack.exe"}

    def __init__(self, features=None, config=None):
        super().__init__("split_layers", features=features, config=config)

    @property
    def tflite_pack_exe(self):
        return self.config["tflite_pack.exe"]

    def get_frontend_config(self, frontend):
        assert frontend in ["tflite"], f"Unsupported feature '{self.name}' for frontend '{frontend}'"
        return filter_none(
            {
                f"{frontend}.split_layers": self.enabled,
                f"{frontend}.pack_script": self.tflite_pack_exe,
            }
        )


@register_feature("tflite_analyze")
class TfLiteAnalyze(FrontendFeature):
    """Get the estimated ROM, RAM and MACs from a TFLite model."""

    REQUIRED = {"tflite_analyze.exe"}

    def __init__(self, features=None, config=None):
        super().__init__("tflite_analyze", features=features, config=config)

    @property
    def tflite_analyze_exe(self):
        return self.config["tflite_analyze.exe"]

    def get_frontend_config(self, frontend):
        assert frontend in ["tflite"], f"Unsupported feature '{self.name}' for frontend '{frontend}'"
        return filter_none(
            {
                f"{frontend}.analyze_enable": self.enabled,
                f"{frontend}.analyze_script": self.tflite_analyze_exe,
            }
        )

    def update_formats(self, frontend, input_formats, output_formats):
        assert frontend in ["tflite"], f"Unsupported feature '{self.name}' for frontend '{frontend}'"
        if self.enabled:
            output_formats.append(ArtifactFormat.TEXT)


# @register_feature("hpmcounter")
class HpmCounter(TargetFeature, PlatformFeature):  # TODO: SetupFeature?
    """Use RISC-V Performance Counters"""

    DEFAULTS = {
        **FeatureBase.DEFAULTS,
        "num_counters": 32,
        "supported_counters": 1,  # To check if number of enabled counters exceeds counters implemented in hw
        "enabled_counters": [],
        "counter_names": [],
    }

    # def __init__(self, features=None, config=None):
    #     super().__init__("hpmcounter", features=features, config=config)

    @property
    def num_counters(self):
        temp = self.config["num_counters"]
        return int(temp)

    @property
    def supported_counters(self):
        temp = self.config["supported_counters"]
        return int(temp)

    @property
    def enabled_counters(self):
        temp = self.config["enabled_counters"]
        if isinstance(temp, int):
            temp = [temp]
        elif isinstance(temp, str):
            temp = str2list(temp)
        assert isinstance(temp, list)
        temp = list(map(int, temp))
        return temp

    @property
    def counter_names(self):
        temp = self.config["counter_names"]
        if not isinstance(temp, list):
            temp = str2list(temp)
        return temp

    def get_platform_defs(self, platform):
        assert platform in ["mlif"], f"Unsupported feature '{self.name}' for platform '{platform}'"
        assert self.supported_counters >= len(self.enabled_counters)
        assert max(self.enabled_counter) < self.supported_counters
        return {
            "HPM_COUNTERS": self.num_counters,
            **({f"USE_HPM{i}": i in self.enabled_counters for i in range(self.num_counters)}),
        }

    def get_target_callbacks(self, target):
        if self.enabled:

            def hpm_callback(stdout, metrics, artifacts, directory=None):
                """Callback for extracting HPM metrics from stdout"""
                print("stdout", stdout)
                # TODO: add metrics
                # TODO: remove HPM lines from stdout
                return stdout

            return None, hpm_callback
        return None, None


@register_feature("cv32_hpmcounter")
class CV32HpmCounter(HpmCounter):  # TODO: SetupFeature?
    """Use RISC-V Performance Counters"""

    DEFAULTS = {
        **HpmCounter.DEFAULTS,
        "num_counters": 12,
        "supported_counters": 32,  # TODO
        "enabled_counters": [0, 1, 2, 3, 4, 5, 6, 7, 8, 9, 10, 11],
        "counter_names": [
            "Cycles",
            "Instructions",
            "LD Stalls",
            "JMP Stalls",
            "IMiss",
            "LD",
            "ST",
            "Jump",
            "Branch",
            "Branch Taken",
            "Compressed",
            "Pipe Stall",
        ],
    }

    def __init__(self, features=None, config=None):
        super().__init__("cv32_hpmcounter", features=features, config=config)


@register_feature("vanilla_accelerator")
class VanillaAccelerator(TargetFeature):
    """BYOC Vanilla Accelerator Feature for TVM."""

    DEFAULTS = {
        **FeatureBase.DEFAULTS,
        "plugin_name": "VanillaAccelerator",
        "base_addr": None,
    }

    def __init__(self, features=None, config=None):
        super().__init__("vanilla_accelerator", features=features, config=config)

    @property
    def plugin_name(self):
        value = self.config["plugin_name"]
        return value

    @property
    def base_addr(self):
        value = self.config["base_addr"]
        return value

    def add_target_config(self, target, config):
        assert target in ["etiss"]
        if not self.enabled:
            return
        plugins_new = config.get(f"{target}.plugins", [])
        plugins_new.append(self.plugin_name)
        config.update({f"{target}.plugins": plugins_new})
        if self.base_addr is not None:
            extra_plugin_config = config.get(f"{target}.extra_plugin_config", {})
            assert self.name not in extra_plugin_config
            extra_plugin_config[self.name]["baseaddr"] = self.base_addr
            config.update({f"{target}.extra_plugin_config": extra_plugin_config})


@register_feature("memgraph_llvm_cdfg")
class MemgraphLlvmCdfg(PlatformFeature):
    """TODO"""

    DEFAULTS = {
        **FeatureBase.DEFAULTS,
        "host": None,  # localhost
        "port": None,  # 7687
        "purge": None,  # false
        "session": None,  # default,
    }

    def __init__(self, features=None, config=None):
        super().__init__("memgraph_llvm_cdfg", features=features, config=config)

    @property
    def host(self):
        value = self.config["host"]
        return value

    @property
    def port(self):
        value = self.config["port"]
        return value

    @property
    def purge(self):
        value = self.config["purge"]
        return str2bool(value, allow_none=True)

    @property
    def session(self):
        value = self.config["session"]
        return value

    def get_platform_defs(self, platform):
        assert platform in ["mlif"]
        return filter_none(
            {
                "MEMGRAPH_LLVM_CDFG": self.enabled,
                "MEMGRAPH_LLVM_CDFG_HOST": None,  # TODO
                "MEMGRAPH_LLVM_CDFG_PORT": None,  # TODO
                "MEMGRAPH_LLVM_CDFG_PURGE": None,  # TODO
                "MEMGRAPH_LLVM_CDFG_SESSION": self.session,
            }
        )


@register_feature("global_isel")
class GlobalIsel(PlatformFeature):
    """LLVM's -global-isel=1 mode (replacing ISelDAG)"""

    DEFAULTS = {
        **FeatureBase.DEFAULTS,
        "abort": None,  # 0: fallback, 1: abort 2: fallback+msg
    }

    def __init__(self, features=None, config=None):
        super().__init__("global_isel", features=features, config=config)

    @property
    def abort(self):
        value = self.config["abort"]
        assert value is None or str(value) in ["0", "1", "2"]
        return value

    def get_platform_defs(self, platform):
        assert platform in ["mlif"]
        return filter_none(
            {
                "GLOBAL_ISEL": self.enabled,
                "GLOBAL_ISEL_ABORT": self.abort,
            }
        )


@register_feature("gen_data")
class GenData(FrontendFeature):  # TODO: use custom stage instead of LOAD
    """Generate input data for validation."""

    DEFAULTS = {
        **FeatureBase.DEFAULTS,
        "fill_mode": "file",  # Allowed: random, ones, zeros, file, dataset
        "file": "auto",  # Only relevant if fill_mode=file
        "number": 10,  # generate up to number samples (may be less if file has less inputs)
        "fmt": "npy",  # Allowed: npy, npz
    }

    def __init__(self, features=None, config=None):
        super().__init__("gen_data", features=features, config=config)

    @property
    def fill_mode(self):
        value = self.config["fill_mode"]
        assert value in ["random", "ones", "zeros", "file", "dataset"]
        return value

    @property
    def file(self):
        value = self.config["file"]
        return value

    @property
    def number(self):
        return int(self.config["number"])

    @property
    def fmt(self):
        value = self.config["fmt"]
        assert value in ["npy", "npz"]
        return value

    def get_frontend_config(self, frontend):
        assert frontend in ["tflite"]
        return {
            f"{frontend}.gen_data": self.enabled,
            f"{frontend}.gen_data_fill_mode": self.fill_mode,
            f"{frontend}.gen_data_file": self.file,
            f"{frontend}.gen_data_number": self.number,
            f"{frontend}.gen_data_fmt": self.fmt,
        }


@register_feature("gen_ref_data", depends=["gen_data"])
class GenRefData(FrontendFeature):  # TODO: use custom stage instead of LOAD
    """Generate reference outputs for validation."""

    DEFAULTS = {
        **FeatureBase.DEFAULTS,
        "mode": "file",  # Allowed: file, model
        "file": "auto",  # Only relevant if mode=file
        "fmt": "npy",  # Allowed: npy, npz
    }

    def __init__(self, features=None, config=None):
        super().__init__("gen_ref_data", features=features, config=config)

    @property
    def mode(self):
        value = self.config["mode"]
        assert value in ["file", "model"]
        return value

    @property
    def file(self):
        value = self.config["file"]
        return value

    @property
    def fmt(self):
        value = self.config["fmt"]
        assert value in ["npy", "npz"]
        return value

    def get_frontend_config(self, frontend):
        assert frontend in ["tflite"]
        return {
            f"{frontend}.gen_ref_data": self.enabled,
            f"{frontend}.gen_ref_data_mode": self.mode,
            f"{frontend}.gen_ref_data_file": self.file,
            f"{frontend}.gen_ref_data_fmt": self.fmt,
        }


@register_feature("gen_ref_labels", depends=["gen_data"])
class GenRefLabels(FrontendFeature):  # TODO: use custom stage instead of LOAD
    """Generate reference labels for classification."""

    DEFAULTS = {
        **FeatureBase.DEFAULTS,
        "mode": "file",  # Allowed: file, model
        "file": "auto",  # Only relevant if mode=file
        "fmt": "npy",  # Allowed: npy, npz, txt
    }

    def __init__(self, features=None, config=None):
        super().__init__("gen_ref_labels", features=features, config=config)

    @property
    def mode(self):
        value = self.config["mode"]
        assert value in ["file", "model"]
        return value

    @property
    def file(self):
        value = self.config["file"]
        return value

    @property
    def fmt(self):
        value = self.config["fmt"]
        assert value in ["npy", "npz"]
        return value

    def get_frontend_config(self, frontend):
        assert frontend in ["tflite"]
        return {
            f"{frontend}.gen_ref_labels": self.enabled,
            f"{frontend}.gen_ref_labels_mode": self.mode,
            f"{frontend}.gen_ref_labels_file": self.file,
            f"{frontend}.gen_ref_labels_fmt": self.fmt,
        }


@register_feature("set_inputs")
class SetInputs(PlatformFeature):  # TODO: use custom stage instead of LOAD
    """Apply test inputs to model."""

    DEFAULTS = {
        **FeatureBase.DEFAULTS,
        "interface": "auto",  # Allowed: auto, rom, filesystem, stdin, stdin_raw, uart
    }

    def __init__(self, features=None, config=None):
        super().__init__("set_inputs", features=features, config=config)

    @property
    def interface(self):
        value = self.config["interface"]
        assert value in ["auto", "rom", "filesystem", "stdin", "stdin_raw", "uart"]
        return value

    def get_platform_config(self, platform):
        assert platform in ["mlif", "tvm", "microtvm"]
        # if tvm/microtvm: allow using --fill-mode provided by tvmc run
        return {
            f"{platform}.set_inputs": self.enabled,
            f"{platform}.set_inputs_interface": self.interface,
        }


@register_feature("get_outputs")
class GetOutputs(PlatformFeature):  # TODO: use custom stage instead of LOAD
    """Extract resulting outputs from model."""

    DEFAULTS = {
        **FeatureBase.DEFAULTS,
        "interface": "auto",  # Allowed: auto, filesystem, stdout, stdout_raw, uart
        "fmt": "npy",  # Allowed: npz, npz
    }

    def __init__(self, features=None, config=None):
        super().__init__("get_outputs", features=features, config=config)

    @property
    def interface(self):
        value = self.config["interface"]
        assert value in ["auto", "filesystem", "stdout", "stdout_raw", "uart"]
        return value

    @property
    def fmt(self):
        value = self.config["fmt"]
        assert value in ["npy", "npz"]
        return value

    def get_platform_config(self, platform):
        assert platform in ["mlif", "tvm", "microtvm"]
        return {
            f"{platform}.get_outputs": self.enabled,
            f"{platform}.get_outputs_interface": self.interface,
            f"{platform}.get_outputs_fmt": self.fmt,
        }


@register_feature("validate_new", depends=["gen_data", "gen_ref_data", "set_inputs", "get_outputs"])
class ValidateNew(RunFeature):
    """Wrapper feature for enabling all validatioon related features at once."""

    DEFAULTS = {
        **FeatureBase.DEFAULTS,
    }

    def __init__(self, features=None, config=None):
        super().__init__("validate_new", features=features, config=config)

    # def get_postprocesses(self):
    #     # config = {}
    #     # from mlonmcu.session.postprocess import ValidateOutputsPostprocess
    #     # validate_outputs_postprocess = ValidateOutputsPostprocess(features=[], config=config)
    #     # return [validate_outputs_postprocess]
    #     return ["validate_outputs"]


<<<<<<< HEAD
@register_feature("llvm_basic_block_sections")
class BasicBlockSections(PlatformFeature):
    """LLVM's -fbasic-block-sections=labels feature"""

    def __init__(self, features=None, config=None):
        super().__init__("llvm_basic_block_sections", features=features, config=config)

    def get_platform_defs(self, platform):
        assert platform in ["mlif"]
        return filter_none(
            {
                "LLVM_BASIC_BLOCK_SECTIONS": self.enabled,
            }
        )
=======
@register_feature("perf_sim")
class PerfSim(TargetFeature):
    """ETISS Performance Estimation/Simulation Feature."""

    DEFAULTS = {
        **FeatureBase.DEFAULTS,
        "core": "cv32e40p",
        "trace_asm": False,  # TODO: move to owen feature, save files!
        "trace_instr": False,  # TODO: move to owen feature, save files!
    }

    def __init__(self, features=None, config=None):
        super().__init__("perf_sim", features=features, config=config)

    @property
    def core(self):
        value = self.config["core"]
        return value

    @property
    def trace_asm(self):
        value = self.config["trace_asm"]
        return str2bool(value)

    @property
    def trace_instr(self):
        value = self.config["trace_instr"]
        return str2bool(value)

    def add_target_config(self, target, config):
        assert target in ["etiss_perf"]
        if not self.enabled:
            return
        plugins_new = config.get(f"{target}.plugins", [])
        extra_plugin_config = config.get(f"{target}.extra_plugin_config", {})
        plugins_new.append("PerformanceEstimatorPlugin")
        if self.core is not None:
            assert self.name not in extra_plugin_config
            extra_plugin_config["perfEst"] = {}
            extra_plugin_config["perfEst"]["uArch"] = self.core.upper()
        if self.trace_asm or self.trace_instr:
            assert not (self.trace_asm and self.trace_instr)
            assert not self.trace_instr or self.core.upper() == "CVA6"
            plugins_new.append("TracePrinterPlugin")
            trace = "InstructionTrace_RV64" if self.trace_instr else "AssemblyTrace"
            extra_plugin_config["tracePrinter"] = {}
            extra_plugin_config["tracePrinter"]["trace"] = trace
            extra_plugin_config["tracePrinter"]["to_file"] = 1
            extra_plugin_config["tracePrinter"]["outDir"] = "/tmp/perf_out/"  # TODO: do not hardcode
            extra_plugin_config["tracePrinter"]["fileName"] = "instr_trace" if self.trace_instr else "asm_trace"
            extra_plugin_config["tracePrinter"]["rotateSize"] = 0x100000
        config.update({f"{target}.plugins": plugins_new})
        config.update({f"{target}.extra_plugin_config": extra_plugin_config})

    def get_target_callbacks(self, target):
        assert target in ["etiss_perf"]
        if self.enabled:

            def metrics_callback(stdout, metrics, artifacts, directory=None):
                """Callback for extracting perf metrics from stdout"""
                assert len(metrics) == 1
                instrs_match = re.compile(r" >> Number of instructions: (\d+)").findall(stdout)
                assert instrs_match is not None
                assert len(instrs_match) == 1
                cycles_match = re.compile(r" >> Estimated number of processor cycles: (\d+)").findall(stdout)
                assert cycles_match is not None
                assert len(cycles_match) == 1
                cpi_match = re.compile(
                    r" >> Estimated average number of processor cycles per instruction: (\d+?\.\d+)"
                ).findall(stdout)
                assert cpi_match is not None
                assert len(cpi_match) == 1
                metrics[0].add("PerfSim Instructions", int(instrs_match[0]))
                metrics[0].add("PerfSim Cycles", int(cycles_match[0]))
                metrics[0].add("PerfSim CPI", float(cpi_match[0]))
                return stdout

            return None, metrics_callback
        return None, None
>>>>>>> 185ed1bf
<|MERGE_RESOLUTION|>--- conflicted
+++ resolved
@@ -2557,7 +2557,6 @@
     #     return ["validate_outputs"]
 
 
-<<<<<<< HEAD
 @register_feature("llvm_basic_block_sections")
 class BasicBlockSections(PlatformFeature):
     """LLVM's -fbasic-block-sections=labels feature"""
@@ -2572,7 +2571,7 @@
                 "LLVM_BASIC_BLOCK_SECTIONS": self.enabled,
             }
         )
-=======
+
 @register_feature("perf_sim")
 class PerfSim(TargetFeature):
     """ETISS Performance Estimation/Simulation Feature."""
@@ -2651,5 +2650,4 @@
                 return stdout
 
             return None, metrics_callback
-        return None, None
->>>>>>> 185ed1bf
+        return None, None