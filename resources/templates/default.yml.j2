---
# The MLONMCU_HOME is filled in automatically when creating the environment
home: "{{ home_dir }}"
logging:
  level: DEBUG
  to_file: false
  rotate: false
cleanup:
  auto: true
  keep: 50
# Default locations for certain directoriescan be changed here
# Non-absolute paths will always be threated relative to the MLONMCU_HOME
paths:
  # Where the dependencies are downloaded and installed
  deps: deps
  # If logging to file is used keep logs in this directory
  logs: logs
  # Location where reports and artifacts are written to
  results: results
  # Directory where custom extensions can be integrated
  plugins: plugins
  # Directory for intermediate build products, should be located on a large enough drive
  temp: temp
  # A collection of models which will be used to look for models
  # The paths will be checked in the order defined here stopping at the first match
  # Non-existant paths will be skipped without throwing an error
  models:
    - "{{ home_dir }}/models"
    - "{{ config_dir }}/models"
# Here default clone_urls
repos:
  tensorflow:
    url: "https://github.com/tensorflow/tflite-micro.git"
    ref: 93d4b1ccc6e0d1a9062acb1d79f21505daf9d940
  tvm:
    url: "https://github.com/apache/tvm.git"
<<<<<<< HEAD
    # ref: de6d8067754d746d88262c530b5241b5577b9aae
    ref: 604b263dd5834f8bd96dc1876f4bad74100f692b
    options:
      recursive: true
  tvm_extensions:
=======
    ref: a9fcac1a47f4b57c1d9d828c7ed1d77452b02cc5
  tvm_extensions:  # TODO: remove after integrated with upstream TVMC
>>>>>>> 6b0ecb05
    url: "https://github.com/tum-ei-eda/tvm_extensions.git"
    ref: 859bbc89519b610d8adcdba0869d8b087887aabd
  muriscvnn:
    url: "https://github.com/tum-ei-eda/muriscv-nn.git"
    ref: 71800396c2a07202265a8f92c85c33845a369494  # TODO: tag release
  etiss:
    url: "https://github.com/tum-ei-eda/etiss.git"
    ref: 40c0b920cf4072adf189211ca44291534355dcfd
  spike:
    url: "https://github.com/riscv-software-src/riscv-isa-sim.git"
    ref: 0bc176b3fca43560b9e8586cdbc41cfde073e17a
  spikepk:
    url: "https://github.com/riscv-software-src/riscv-pk.git"
    ref: 7e9b671c0415dfd7b562ac934feb9380075d4aa2
  cmsis:
    # url: "https://github.com/PhilippvK/CMSIS_5.git"
    url: "https://github.com/ARM-software/CMSIS_5.git"
    ref: a75f01746df18bb5b929dfb8dc6c9407fac3a0f3
    # ref: a75f01746df18bb5b929dfb8dc6c9407fac3a0f3
  cmsisnn:
    # url: "https://github.com/PhilippvK/CMSIS-NN.git"
    url: "https://github.com/ARM-software/CMSIS-NN.git"
    # ref: 35ce20560794ddc9e6d87006cad7a3bc665f8319  # v4.0.0 + portability patch
    ref: 040da18234b597867bd54d736ca4ceae545b2853
  mlif:
    url: "https://github.com/tum-ei-eda/mlonmcu-sw.git"
    ref: c7b0e7364c232666ebd5a17476181e3ff9a71d70
  espidf:
    url: "https://github.com/espressif/esp-idf.git"
<<<<<<< HEAD
    ref: release/v4.4
    options:
      recursive: true
  microtvm_etiss:
    url: "https://github.com/PhilippvK/microtvm-etiss-template.git"
    ref: 95ed42e4cc1dfbcccb39a0a5b8f95ca22bbef9cc
  microtvm_spike:
    url: "https://github.com/PhilippvK/microtvm-spike-template.git"
    ref: ffba460345f5b8682e2a6cb315699ff872c6221e
=======
    ref: release/v4.4  # TODO: v5.2
  microtvm_etissvp:
    url: "https://github.com/PhilippvK/microtvm-etissvp-template.git"
    ref: b1e53bdae24bb35e53d7cdad2917a9090f7fa933
>>>>>>> 6b0ecb05
  zephyr:
    url: "https://github.com/zephyrproject-rtos/zephyr.git"
    ref: v3.2.0
  tflite_pack:
    url: "https://github.com/tum-ei-eda/tflite-pack.git"
    ref: 2d31cafc941d3889b042af9c0a72b5f768ac4606
  layergen:
    url: "https://github.com/PhilippvK/ml-layer-gen.git"
    ref: 8d27988fe3a50838521e7c7fb42193da717c5830
  dtc:
    url: "https://github.com/dgibson/dtc.git"
    ref: main
# Here all supported frameworks with their specific features are defined
# Optionally disable unwanted or incomatible backends or features here
# The configured defaults are used if no backend was specified in the command line options
frameworks:
  default: tvm
  tflm:
    enabled: true
    backends:
      default: tflmi
      tflmi:
        enabled: true
        features:
          debug_arena: true
    features:
      muriscvnn: true
      cmsisnn: false
  tvm:
    enabled: true
    backends:
      default: tvmaot
      tvmrt:
        enabled: true
        features:
          debug_arena: true
          disable_legalize: false
          autotuned: true
          moiopt: true
      tvmaot:
        enabled: true
        features:
          debug_arena: true
          unpacked_api: true
          usmp: true
          disable_legalize: false
          autotuned: true
          moiopt: true
      tvmaotplus:
        enabled: true
        features:
          debug_arena: true
          disable_legalize: false
          autotuned: true
          moiopt: true
      tvmllvm:
        enabled: true
        features:
          # unpacked_api: true
          disable_legalize: false
          autotuned: true
          moiopt: true
    features:
      cmsisnnbyoc: false
      muriscvnnbyoc: false
# Some frontends are experimental and therefore disabled here
# Features like packing are only available in certain environments
frontends:
  tflite:
    enabled: true
    features:
      validate: true
      visualize: true
      split_layers: false
  relay:
    enabled: true
    features:
      relayviz: true
  packed:
    enabled: false
    features:
      packing: true
      packed: true
  onnx:
    enabled: true
  pb:
    enabled: true
  paddle:
    enabled: true
  layergen:
    enabled: true
  # TODO: saved_model (TF->TFLITE), ipynb (IPYNB->?)
# Some targets/platforms support multiple toolchains
toolchains:
  gcc: true
  llvm: true
# Platform extend the number of supported targets
platforms:
  mlif:
    enabled: true
    features:
      debug: true
      validate: true
      benchmark: true
  espidf:
    enabled: false
    features:
      debug: true
  zephyr:
    enabled: false
    features:
      debug: true
  tvm:
    enabled: true
    features:
      benchmark: true
      tvm_rpc: true
      autotune: true
      tvm_profile: true
  microtvm:
    enabled: true
    features: []
      # validate: true
# List of supported targets in the environment
targets:
  default: etiss_pulpino
  etiss_pulpino:
    enabled: true
    features:
      gdbserver: true
      etissdbg: true
      trace: true
      log_instrs: true
      # vext: true
      # pext: true
  etiss:
    enabled: true
    features:
      gdbserver: true
      etissdbg: true
      trace: true
      log_instrs: true
      # vext: true
      # pext: true
  host_x86:
    enabled: true
    features:
      gdbserver: true
  spike:
    enabled: true
    features:
      vext: false
      pext: false
      cachesim: true
      log_instrs: true
  ovpsim:
    enabled: false
    features:
      vext: false
      pext: false
      log_instrs: true
  corstone300:
    enabled: false
    features:
      ethosu: false
      arm_mvei: true
      arm_dsp: true
  riscv_qemu:
    enabled: true
    features:
      vext: false
  microtvm_host:
    enabled: true
  microtvm_spike:
    enabled: true
  microtvm_zephyr:
    enabled: false
  microtvm_arduino:
    enabled: false
  microtvm_etiss:
    enabled: true
  microtvm_espidf:
    enabled: false
  tvm_cpu:
    enabled: true
postprocesses:
  use:
  # - detailed_cycles
  # - average_cycles
  # - filter_cols
  # - features2cols
  # - config2cols
  # - bytes2kb
  # - visualize
# This is where further options such as specific versions of dependencies can be set in the furture
vars:
  allow_extensions: false
  # tvm.make_tool: "ninja"
  llvm.version: "14.0.0"
  runs_per_stage: true
  riscv_gcc.dl_url: "https://syncandshare.lrz.de/dl/fiD9HnHYkb2V8kNbVQYv242m/rv32gc.tar.gz"
  riscv_gcc.dl_url_vext: "https://syncandshare.lrz.de/dl/fiGp4r3f6SZaC5QyDi6QUiNQ/rv32gcv_new.tar.gz"
  riscv_gcc.dl_url_pext: "https://syncandshare.lrz.de/dl/fiNvP4mzVQ8uDvgT9Yf2bqNk/rv32gcp.tar.xz"
flags:
  tflmc.exe:
  - x86<|MERGE_RESOLUTION|>--- conflicted
+++ resolved
@@ -34,16 +34,11 @@
     ref: 93d4b1ccc6e0d1a9062acb1d79f21505daf9d940
   tvm:
     url: "https://github.com/apache/tvm.git"
-<<<<<<< HEAD
     # ref: de6d8067754d746d88262c530b5241b5577b9aae
-    ref: 604b263dd5834f8bd96dc1876f4bad74100f692b
+    ref: a9fcac1a47f4b57c1d9d828c7ed1d77452b02cc5
     options:
       recursive: true
   tvm_extensions:
-=======
-    ref: a9fcac1a47f4b57c1d9d828c7ed1d77452b02cc5
-  tvm_extensions:  # TODO: remove after integrated with upstream TVMC
->>>>>>> 6b0ecb05
     url: "https://github.com/tum-ei-eda/tvm_extensions.git"
     ref: 859bbc89519b610d8adcdba0869d8b087887aabd
   muriscvnn:
@@ -73,22 +68,15 @@
     ref: c7b0e7364c232666ebd5a17476181e3ff9a71d70
   espidf:
     url: "https://github.com/espressif/esp-idf.git"
-<<<<<<< HEAD
-    ref: release/v4.4
+    ref: release/v4.4  # TODO: v5.2
     options:
       recursive: true
   microtvm_etiss:
     url: "https://github.com/PhilippvK/microtvm-etiss-template.git"
-    ref: 95ed42e4cc1dfbcccb39a0a5b8f95ca22bbef9cc
+    ref: b1e53bdae24bb35e53d7cdad2917a9090f7fa933
   microtvm_spike:
     url: "https://github.com/PhilippvK/microtvm-spike-template.git"
     ref: ffba460345f5b8682e2a6cb315699ff872c6221e
-=======
-    ref: release/v4.4  # TODO: v5.2
-  microtvm_etissvp:
-    url: "https://github.com/PhilippvK/microtvm-etissvp-template.git"
-    ref: b1e53bdae24bb35e53d7cdad2917a9090f7fa933
->>>>>>> 6b0ecb05
   zephyr:
     url: "https://github.com/zephyrproject-rtos/zephyr.git"
     ref: v3.2.0
