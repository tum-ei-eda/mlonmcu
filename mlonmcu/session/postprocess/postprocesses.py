#
# Copyright (c) 2022 TUM Department of Electrical and Computer Engineering.
#
# This file is part of MLonMCU.
# See https://github.com/tum-ei-eda/mlonmcu.git for further info.
#
# Licensed under the Apache License, Version 2.0 (the "License");
# you may not use this file except in compliance with the License.
# You may obtain a copy of the License at
#
#     http://www.apache.org/licenses/LICENSE-2.0
#
# Unless required by applicable law or agreed to in writing, software
# distributed under the License is distributed on an "AS IS" BASIS,
# WITHOUT WARRANTIES OR CONDITIONS OF ANY KIND, either express or implied.
# See the License for the specific language governing permissions and
# limitations under the License.
#
"""Collection of (example) postprocesses integrated in MLonMCU."""

import re
import ast
import tempfile
from pathlib import Path
from io import StringIO
from collections import defaultdict

import numpy as np
import pandas as pd

from mlonmcu.artifact import Artifact, ArtifactFormat, lookup_artifacts
from mlonmcu.config import str2dict, str2bool, str2list
from mlonmcu.logging import get_logger

from .postprocess import SessionPostprocess, RunPostprocess
from .validate_metrics import parse_validate_metrics, parse_classify_metrics
from .calc_lib_mem_footprints import (
    parse_elf,
    analyze_linker_map_helper,
    generate_pie_data,
    agg_library_footprint,
    unmangle_helper,
)
from .dwarf import analyze_dwarf


logger = get_logger()


def match_rows(df, cols):
    """Helper function to group similar rows in a dataframe."""
    groups = df.astype(str).groupby(cols).apply(lambda x: tuple(x.index)).tolist()
    return groups


def _check_cfg(value):
    res = re.compile(r"^((?:[a-zA-Z\d\-_ \.\[\]\(\)]+)(?:,[a-zA-Z\d\-_ \.\[\]\(\)]+)*)$").match(value)
    if res is None:
        return False
    return True


def _parse_cfg(value):
    if _check_cfg(value):
        return value.split(",")
    else:
        return ast.literal_eval(value)


class FilterColumnsPostprocess(SessionPostprocess):
    """Postprocess which can be used to drop unwanted columns from a report."""

    DEFAULTS = {
        **SessionPostprocess.DEFAULTS,
        "keep": None,
        "drop": None,
        "drop_nan": False,
        "drop_empty": False,
        "drop_const": False,
    }

    def __init__(self, features=None, config=None):
        super().__init__("filter_cols", features=features, config=config)

    @property
    def keep(self):
        """Get keep property."""
        cfg = self.config["keep"]
        if isinstance(cfg, str):
            return _parse_cfg(cfg)
        return cfg

    @property
    def drop(self):
        """Get drop property."""
        cfg = self.config["drop"]
        if isinstance(cfg, str):
            return _parse_cfg(cfg)
        return cfg

    @property
    def drop_nan(self):
        """Get drop_nan property."""
        value = self.config["drop_nan"]
        return str2bool(value)

    @property
    def drop_empty(self):
        """Get drop_empty property."""
        value = self.config["drop_empty"]
        return str2bool(value)

    @property
    def drop_const(self):
        """Get drop_const property."""
        value = self.config["drop_const"]
        return str2bool(value)

    def post_session(self, report):
        """Called at the end of a session."""

        def _filter_df(df, keep, drop, drop_nan=False, drop_empty=False, drop_const=False):
            if drop_empty:
                raise NotImplementedError
            if drop_nan:
                df.dropna(axis=1, how="all", inplace=True)
            if drop_const:
                df = df.loc[:, (df != df.iloc[0]).any()]
            if not (keep is None or drop is None):
                raise RuntimeError("'drop' and 'keep' can not be defined at the same time")
            if keep is not None:
                drop_cols = [name for name in df.columns if name not in keep]
            elif drop is not None:
                drop_cols = [name for name in df.columns if name in drop]
            else:
                drop_cols = []
            return df.drop(columns=drop_cols)

        report.pre_df = _filter_df(
            report.pre_df,
            self.keep,
            self.drop,
            drop_nan=self.drop_nan,
            drop_empty=self.drop_empty,
            drop_const=self.drop_const,
        )
        report.main_df = _filter_df(
            report.main_df, self.keep, self.drop, drop_nan=self.drop_nan, drop_const=self.drop_const
        )
        report.post_df = _filter_df(
            report.post_df, self.keep, self.drop, drop_nan=self.drop_nan, drop_const=self.drop_const
        )


class RenameColumnsPostprocess(SessionPostprocess):
    """Postprocess which can rename columns based on a provided mapping."""

    DEFAULTS = {
        **SessionPostprocess.DEFAULTS,
        "mapping": {},
        "merge": True,
    }

    def __init__(self, features=None, config=None):
        super().__init__("rename_cols", features=features, config=config)

    @property
    def mapping(self):
        value = self.config["mapping"]
        if not isinstance(value, dict):
            return str2dict(value)
        return value

    @property
    def merge(self):
        value = self.config["merge"]
        return str2bool(value)

    def post_session(self, report):
        """Called at the end of a session."""
        values = self.mapping.values()
        if len(values) != len(set(values)) and not self.merge:
            logger.warning("rename_cols: non unique mapping found. use merge=True to avoid overwriting values.")

        def merge(df):
            if len(set(df.columns)) == len(df.columns):
                return df
            a = df.loc[:, ~df.columns.duplicated(keep="first")]
            b = df.loc[:, df.columns.duplicated(keep="first")]
            return a.combine_first(merge(b))

        report.pre_df = report.pre_df.rename(columns=self.mapping)
        report.main_df = report.main_df.rename(columns=self.mapping)
        report.post_df = report.post_df.rename(columns=self.mapping)

        if self.merge:
            report.pre_df = merge(report.pre_df)
            report.main_df = merge(report.main_df)
            report.post_df = merge(report.post_df)


class Features2ColumnsPostprocess(SessionPostprocess):  # RunPostprocess?
    """Postprocess which can be used to transform (explode) the 'Features' Column
    in a dataframe for easier filtering."""

    DEFAULTS = {
        **SessionPostprocess.DEFAULTS,
        "limit": [],
        "drop": True,
    }

    def __init__(self, features=None, config=None):
        super().__init__("features2cols", features=features, config=config)

    @property
    def limit(self):
        """Get limit property."""
        value = self.config["limit"]
        if not isinstance(value, list):
            return str2list(value)
        return value

    @property
    def drop(self):
        """Get drop property."""
        value = self.config["drop"]
        return str2bool(value)

    def post_session(self, report):
        df = report.post_df
        if "Features" not in df.columns:
            return
        to_concat = [
            df["Features"].apply(lambda x: pd.Series({"feature_" + feature_name: feature_name in x}))
            for feature_name in list(set(df["Features"].sum()))
            if feature_name in self.limit or len(self.limit) == 0
        ]
        if len(to_concat) == 0:
            return
        feature_df = pd.concat(
            to_concat,
            axis=1,
        )
        if self.drop:
            tmp_df = df.drop(columns=["Features"])
        else:
            tmp_df = df
        new_df = pd.concat([tmp_df, feature_df], axis=1)
        report.post_df = new_df


class Config2ColumnsPostprocess(SessionPostprocess):  # RunPostprocess?
    """Postprocess which can be used to transform (explode) the 'Config' Column in a dataframe for easier filtering."""

    DEFAULTS = {
        **SessionPostprocess.DEFAULTS,
        "limit": [],
        "drop": True,
    }

    def __init__(self, features=None, config=None):
        super().__init__("config2cols", features=features, config=config)

    @property
    def limit(self):
        """Get limit property."""
        value = self.config["limit"]
        if not isinstance(value, list):
            return str2list(value)
        return value

    @property
    def drop(self):
        """Get drop property."""
        value = self.config["drop"]
        return str2bool(value)

    def post_session(self, report):
        """Called at the end of a session."""
        df = report.post_df
        if "Config" not in df.columns:
            return
        config_df = (
            df["Config"]
            .apply(lambda x: {key: value for key, value in x.items() if key in self.limit or len(self.limit) == 0})
            .apply(pd.Series)
            .add_prefix("config_")
        )
        if self.drop:
            tmp_df = df.drop(columns=["Config"])
        else:
            tmp_df = df
        new_df = pd.concat([tmp_df, config_df], axis=1)
        report.post_df = new_df


class MyPostprocess(SessionPostprocess):
    """TODO"""

    DEFAULTS = {
        **SessionPostprocess.DEFAULTS,
    }

    def __init__(self, features=None, config=None):
        super().__init__("mypost", features=features, config=config)
        self.config2cols = Config2ColumnsPostprocess(
            config={
                "config2cols.limit": [
                    "tvmllvm.desired_layout",
                    "tvmaot.desired_layout",
                    "tvmaotplus.desired_layout",
                    "tvmrt.desired_layout",
                    "xcorev.mem",
                    "xcorev.mac",
                    "xcorev.bi",
                    "xcorev.alu",
                    "xcorev.bitmanip",
                    "xcorev.simd",
                    "xcorev.hwlp",
                    "cv32e40p.fpu",
                    "etiss.fpu",
                    "corev_ovpsim.fpu",
                    "tvmaot.disabled_passes",
                    "tvmaotplus.disabled_passes",
                    "tvmrt.disabled_passes",
                    "tvmllvm.disabled_passes",
                    "auto_vectorize.loop",
                    "auto_vectorize.slp",
                    "auto_vectorize.force_vector_width",
                    "auto_vectorize.force_vector_interleave",
                    "auto_vectorize.custom_unroll",
                    "tvmllvm.target_keys",
                    "tvmrt.target_keys",
                    "tvmaot.target_keys",
                    "tvmaotplus.target_keys",
                    "autotuned.mode",
                ],
                "config2cols.drop": True,
            }
        )
        self.rename_cols = RenameColumnsPostprocess(
            config={
                "rename_cols.mapping": {
                    "config_tvmllvm.desired_layout": "Layout",
                    "config_tvmaot.desired_layout": "Layout",
                    "config_tvmaotplus.desired_layout": "Layout",
                    "config_tvmrt.desired_layout": "Layout",
                    "config_xcorev.mem": "XCVMem",
                    "config_xcorev.mac": "XCVMac",
                    "config_xcorev.bi": "XCVBi",
                    "config_xcorev.alu": "XCVAlu",
                    "config_xcorev.bitmanip": "XCVBitmanip",
                    "config_xcorev.simd": "XCVSimd",
                    "config_xcorev.hwlp": "XCVHwlp",
                    "feature_autotuned": "Autotuned",
                    "feature_debug": "Debug",
                    "config_cv32e40p.fpu": "FPU",
                    "config_etiss.fpu": "FPU",
                    "config_corev_ovpsim.fpu": "FPU",
                    "config_tvmaot.disabled_passes": "Disabled",
                    "config_tvmaotplus.disabled_passes": "Disabled",
                    "config_tvmrt.disabled_passes": "Disabled",
                    "config_tvmllvm.disabled_passes": "Disabled",
                    "config_auto_vectorize.loop": "Loop",
                    "config_auto_vectorize.slp": "Slp",
                    "config_auto_vectorize.force_vector_width": "FVW",
                    "config_auto_vectorize.force_vector_interleave": "FVI",
                    "config_auto_vectorize.custom_unroll": "Unroll",
                    "config_tvmllvm.target_keys": "Keys",
                    "config_tvmrt.target_keys": "Keys",
                    "config_tvmaot.target_keys": "Keys",
                    "config_tvmaotplus.target_keys": "Keys",
                    "config_autotuned.mode": "Tuner",
                }
            }
        )
        self.features2cols = Features2ColumnsPostprocess(
            config={
                "features2cols.limit": ["autotuned", "debug", "auto_vectorize", "target_optimized"],
                "features2cols.drop": True,
            }
        )
        self.filter_cols = FilterColumnsPostprocess(
            config={
                "filter_cols.drop": [
                    "Postprocesses",
                    "Framework",
                    "Platform",
                    "Session",
                    "ROM read-only",
                    "ROM code",
                    "ROM misc",
                    "RAM data",
                    "RAM zero-init data",
                    "Run Stage Time [s]",
                    "Compile Stage Time [s]",
                    "Workspace Size [B]",
                    "Build Stage Time [s]",
                    "Load Stage Time [s]",
                    "feature_auto_vectorize",
                    "feature_target_optimized",
                    "Setup Cycles",
                    "Setup Instructions",
                    "Setup CPI",
                ]
            }
        )

    def post_session(self, report):
        """TODO"""
        self.config2cols.post_session(report)
        self.features2cols.post_session(report)
        self.rename_cols.post_session(report)
        self.filter_cols.post_session(report)


class PassConfig2ColumnsPostprocess(SessionPostprocess):
    """Postprocess which can be used to transform (explode) the TVM pass_config into separate columns.
    requires prior Config2Columns pass."""

    def __init__(self, features=None, config=None):
        super().__init__("passcfg2cols", features=features, config=config)

    def post_session(self, report):
        """Called at the end of a session."""
        df = report.post_df
        name = "config_tvmaot.extra_pass_config"
        if name not in df.columns:
            return
        config_df = df[name].apply(pd.Series).add_prefix("passcfg_")
        tmp_df = df.drop(columns=[name])
        new_df = pd.concat([tmp_df, config_df], axis=1)
        report.post_df = new_df


class Bytes2kBPostprocess(SessionPostprocess):  # RunPostprocess?
    """Postprocess which can be used to scale the memory related columns from Bytes to KiloBytes."""

    def __init__(self, features=None, config=None):
        super().__init__("bytes2kb", features=features, config=config)

    def post_session(self, report):
        """Called at the end of a session."""
        df = report.main_df
        match_strs = ["ROM", "RAM"]
        cols = list(
            filter(lambda x: any(s in x for s in match_strs), df.columns)
        )  # Only scale columns related to memory
        cols = [col for col in cols if "kB" not in col]  # Do not scale columns with are already in kB

        for col in cols:
            df[col] = df[col] / 1000.0
            df.rename(columns={col: col + " [kB]"}, inplace=True)

        report.main_df = df


class VisualizePostprocess(SessionPostprocess):
    """A very simple example on how to generate a plot of the results using a postprocess."""

    DEFAULTS = {
        **SessionPostprocess.DEFAULTS,
        "format": "png",
    }

    def __init__(self, features=None, config=None):
        super().__init__("visualize", features=features, config=config)

    @property
    def format(self):
        """Get format property."""
        return self.config["format"]

    def post_session(self, report):
        """Called at the end of a session."""
        df = pd.concat([report.pre_df, report.main_df], axis=1)

        if self.format != "png":
            raise NotImplementedError("Currently only supports PNG")

        COLS = ["Cycles", "Total ROM", "Total RAM"]
        for col in COLS:
            if col not in report.main_df.columns:
                return []

        # Local import to deal with optional dependencies
        import matplotlib.pyplot as plt

        fig, axes = plt.subplots(ncols=len(COLS))
        plt.rcParams["figure.figsize"] = (15, 3)  # (w, h)
        for i, col in enumerate(COLS):
            new_df = df[[col]].astype(float)
            bar_names_df = (
                df["Session"].astype(str) + "_" + df["Run"].astype(str)
            )  # ideally we would use model/backend/target names here...
            new_df.index = bar_names_df
            new_df.plot(kind="bar", ax=axes[i])

        data = None
        with tempfile.TemporaryDirectory() as tmpdirname:
            fig_path = Path(tmpdirname) / "plot.png"
            fig.savefig(fig_path)
            with open(fig_path, "rb") as handle:
                data = handle.read()

        artifacts = [Artifact("plot.png", raw=data, fmt=ArtifactFormat.RAW)]
        return artifacts


class Artifact2ColumnPostprocess(RunPostprocess):
    """Postprocess for converting artifacts to columns in the report."""

    DEFAULTS = {
        **RunPostprocess.DEFAULTS,
        "file2colname": {},
    }

    def __init__(self, features=None, config=None):
        super().__init__("artifacts2cols", features=features, config=config)

    @property
    def file2colname(self):
        """Get file2colname property."""
        value = self.config["file2colname"]
        if not isinstance(value, dict):
            return str2dict(value)
        return value

    def post_run(self, report, artifacts):
        """Called at the end of a run."""
        for filename, colname in self.file2colname.items():
            filename = Path(filename)
            filecol = None
            if ":" in filename.name:
                fname, filecol = filename.name.rsplit(":", 1)
                filename = filename.parent / fname
            matches = lookup_artifacts(artifacts, name=filename, first_only=True)
            if not matches:
                report.main_df[colname] = ""
                continue
            if matches[0].fmt != ArtifactFormat.TEXT:
                raise RuntimeError("Can only put text into report columns")
            content = matches[0].content
            if filecol:
                assert filename.suffix == ".csv"
                filedf = pd.read_csv(StringIO(content))
                if filecol == "*":
                    cols = list(filedf.columns)
                else:
                    assert filecol in filedf.columns
                    cols = [filecol]
                content = filedf[cols].to_dict(orient="list")
                if len(content) == 1:
                    content = content[list(content.keys())[0]]
                if len(content) == 1:
                    content = content[0]
                content = str(content)
            report.main_df[colname] = content
        return []


class AnalyseInstructionsPostprocess(RunPostprocess):
    """Counting specific types of instructions."""

    DEFAULTS = {
        **RunPostprocess.DEFAULTS,
        "groups": True,
        "sequences": True,
        "seq_depth": 3,
        "top": 10,
        "to_df": False,
        "to_file": True,
        "corev": False,
    }

    def __init__(self, features=None, config=None):
        super().__init__("analyse_instructions", features=features, config=config)

    @property
    def groups(self):
        """Get groups property."""
        value = self.config["groups"]
        return str2bool(value)

    @property
    def sequences(self):
        """get sequences property."""
        value = self.config["sequences"]
        return str2bool(value)

    @property
    def seq_depth(self):
        """get seq_depth property."""
        return int(self.config["seq_depth"])

    @property
    def top(self):
        """get top property."""
        return int(self.config["top"])

    @property
    def to_df(self):
        """Get to_df property."""
        value = self.config["to_df"]
        return str2bool(value)

    @property
    def to_file(self):
        """Get to_file property."""
        value = self.config["to_file"]
        return str2bool(value)

    @property
    def corev(self):
        """Get corev property."""
        value = self.config["corev"]
        return str2bool(value)

    def post_run(self, report, artifacts):
        """Called at the end of a run."""
        ret_artifacts = []
        log_artifact = lookup_artifacts(artifacts, flags=("log_instrs",), fmt=ArtifactFormat.TEXT, first_only=True)
        assert len(log_artifact) == 1, "To use analyse_instructions process, please enable feature log_instrs."
        log_artifact = log_artifact[0]
        is_spike = "spike" in log_artifact.flags
        is_etiss = "etiss_pulpino" in log_artifact.flags or "etiss" in log_artifact.flags
        is_ovpsim = "ovpsim" in log_artifact.flags or "corev_ovpsim" in log_artifact.flags
        is_riscv = is_spike or is_etiss or is_ovpsim
        if is_spike:
            content = log_artifact.content
            if self.groups:
                encodings = re.compile(r"\((0x[0-9abcdef]+)\)").findall(content)
            if self.sequences:
                names = re.compile(r"core\s+\d+:\s0x[0-9abcdef]+\s\(0x[0-9abcdef]+\)\s([\w.]+).*").findall(content)
        elif is_etiss:

            # TODO: generalize
            def transform_df(df):
                df["pc"] = df["pc"].apply(lambda x: int(x, 0))
                df["pc"] = pd.to_numeric(df["pc"])
                # TODO: normalize instr names
                df[["instr", "rest"]] = df["rest"].str.split(" # ", n=1, expand=True)
                df["instr"] = df["instr"].apply(lambda x: x.strip())
                df["instr"] = df["instr"].astype("category")
                df[["bytecode", "operands"]] = df["rest"].str.split(" ", n=1, expand=True)

                def detect_size(bytecode):
                    if bytecode[:2] == "0x":
                        return len(bytecode[2:]) / 2
                    elif bytecode[:2] == "0b":
                        return len(bytecode[2:]) / 8
                    else:
                        assert len(set(bytecode)) == 2
                        return len(bytecode) / 8

                df["size"] = df["bytecode"].apply(detect_size)
                df["bytecode"] = df["bytecode"].apply(
                    lambda x: int(x, 16) if "0x" in x else (int(x, 2) if "0b" in x else int(x, 2))
                )
                df["bytecode"] = pd.to_numeric(df["bytecode"])
                df.drop(columns=["rest"], inplace=True)
                return df

            def process_df(df):
                encodings = None
                names = None
                if self.groups:
                    # encodings = re.compile(r"0x[0-9abcdef]+:\s\w+\s#\s([0-9a-fx]+)\s.*").findall(content)
                    # encodings = [f"{enc}" for enc in encodings]
                    encodings = [bin(enc) for enc in df["bytecode"].values]
                if self.sequences:
                    # names = re.compile(r"0x[0-9abcdef]+:\s(\w+)\s#\s[0-9a-fx]+\s.*").findall(content)
                    names = list(df["instr"].values)
                return encodings, names

            log_artifact.uncache()
            encodings = None
            names = None
            if self.groups:
                encodings = []
            if self.sequences:
                names = []
            with pd.read_csv(
                log_artifact.path, sep=":", names=["pc", "rest"], chunksize=2**22
            ) as reader:  # TODO: expose chunksize
                for chunk in reader:
                    df = transform_df(chunk)

                    encodings_, names_ = process_df(df)
                    # input(">")

                    encodings = encodings_
                    names += names_
            # df = None
            # content = log_artifact.content
            # if self.groups:
            #     encodings = re.compile(r"0x[0-9abcdef]+:\s\w+\s#\s([0-9a-fx]+)\s.*").findall(content)
            #     encodings = [f"0b{enc}" for enc in encodings]
            #     # encodings = [f"{enc}" for enc in encodings]
            # if self.sequences:
            #     names = re.compile(r"0x[0-9abcdef]+:\s(\w+)\s#\s[0-9a-fx]+\s.*").findall(content)
        elif is_ovpsim:
            content = log_artifact.content
            if self.groups:
                encodings = re.compile(r"riscvOVPsim\/cpu',\s0x[0-9abcdef]+\(.*\):\s([0-9abcdef]+)\s+\w+\s+.*").findall(
                    content
                )
                encodings = [f"0x{enc}" for enc in encodings]
            if self.sequences:
                names = re.compile(r"riscvOVPsim\/cpu',\s0x[0-9abcdef]+\(.*\):\s[0-9abcdef]+\s+(\w+)\s+.*").findall(
                    content
                )
        else:
            raise RuntimeError("Uable to determine the used target.")

        def _helper(x, top=100):
            counts = pd.Series(x).value_counts()
            probs = counts / len(x)
            return dict(counts.head(top)), dict(probs.head(top))

        def _gen_csv(label, counts, probs):
            lines = [f"{label},Count,Probability"]
            for x in counts:
                line = f"{x},{counts[x]},{probs[x]:.3f}"
                lines.append(line)
            return "\n".join(lines)

        if self.groups:
            assert is_riscv, "Currently only riscv instrcutions can be analysed by groups"

            def _extract_major_opcode(enc):
                mapping = {
                    0b0010011: "OP-IMM",
                    0b0110111: "LUI",
                    0b0010111: "AUIPC",
                    0b0110011: "OP",
                    0b1101111: "JAL",
                    0b1100111: "JALR",
                    0b1100011: "BRANCH",
                    0b0000011: "LOAD",
                    0b0100011: "STORE",
                    0b0001111: "MISC-MEM",
                    0b1110011: "SYSTEM",
                    0b1000011: "MADD",
                    0b1000111: "MSUB",
                    0b1001011: "MNSUB",
                    0b1001111: "MNADD",
                    0b0000111: "LOAD-FP",
                    0b0100111: "STORE-FP",
                    0b0001011: "custom-0",
                    0b0101011: "custom-1",
                    0b1011011: "custom-2/rv128",
                    0b1111011: "custom-3/rv128",
                    0b1101011: "reserved",
                    0b0101111: "AMO",
                    0b1010011: "OP-FP",
                    0b1010111: "OP-V",
                    0b1110111: "OP-P",
                    0b0011011: "OP-IMM-32",
                    0b0111011: "OP-32",
                }
                enc = int(enc, 0)  # Convert from hexadecimal
                opcode = enc & 0b1111111
                lsbs = opcode & 0b11
                if lsbs == 0b11:
                    major = mapping.get(opcode, "UNKNOWN")
                else:
                    # 16-bit instruction
                    msbs = (enc & 0b1110000000000000) >> 13
                    rvc_mapping = {
                        0b00000: "OP-IMM",
                        0b00001: "OP-IMM",
                        0b00010: "OP-IMM",
                        0b00100: "LOAD",
                        0b00101: "JAL",
                        0b00110: "LOAD-FP",
                        0b01000: "LOAD",
                        0b01001: "OP-IMM",
                        0b01010: "LOAD",
                        0b01100: "LOAD-FP",
                        0b01101: "OP-IMM",
                        0b01110: "LOAD-FP",
                        0b10000: "reserved",
                        0b10001: "MISC-ALU",
                        0b10010: "JALR",
                        0b10100: "STORE-FP",
                        0b10101: "JAL",
                        0b10110: "STORE-FP",
                        0b11000: "STORE",
                        0b11001: "BRANCH",
                        0b11010: "STORE",
                        0b11100: "STORE-FP",
                        0b11101: "BRANCH",
                        0b11110: "STORE-FP",
                    }
                    combined = msbs << 2 | lsbs
                    assert combined in rvc_mapping.keys()
                    return f"{rvc_mapping[combined]} (Compressed)"
                return major

            majors = list(map(_extract_major_opcode, encodings))
            major_counts, major_probs = _helper(majors, top=self.top)
            majors_csv = _gen_csv("Major", major_counts, major_probs)
            artifact = Artifact("analyse_instructions_majors.csv", content=majors_csv, fmt=ArtifactFormat.TEXT)
            if self.to_file:
                ret_artifacts.append(artifact)
            if self.to_df:
                post_df = report.post_df.copy()
                post_df["AnalyseInstructionsMajorsCounts"] = str(major_counts)
                post_df["AnalyseInstructionsMajorsProbs"] = str(major_probs)
                report.post_df = post_df
        if self.sequences:
            max_len = self.seq_depth

            def _get_sublists(lst, length):
                ret = []
                for i in range(len(lst) - length + 1):
                    lst_ = lst[i : i + length]
                    ret.append(";".join(lst_))
                return ret

            for length in range(1, max_len + 1):
                names_ = _get_sublists(names, length)
                counts, probs = _helper(names_, top=self.top)
                sequence_csv = _gen_csv("Sequence", counts, probs)
                artifact = Artifact(
                    f"analyse_instructions_seq{length}.csv", content=sequence_csv, fmt=ArtifactFormat.TEXT
                )
                if self.to_file:
                    ret_artifacts.append(artifact)
                if self.to_df:
                    post_df = report.post_df.copy()
                    post_df[f"AnalyseInstructionsSeq{length}Counts"] = str(counts)
                    post_df[f"AnalyseInstructionsSeq{length}Probs"] = str(probs)
                    report.post_df = post_df
        if self.corev:
            XCVMAC_INSNS = {
                "cv.mac",
                "cv.msu",
                "cv.mulun",
                "cv.mulhhun",
                "cv.mulsn",
                "cv.mulhhsn",
                "cv.mulurn",
                "cv.mulhhurn",
                "cv.mulsrn",
                "cv.mulhhsrn",
                "cv.macun",
                "cv.machhun",
                "cv.macsn",
                "cv.machhsn",
                "cv.macurn",
                "cv.machhurn",
                "cv.macsrn",
                "cv.machhsrn",
            }
            XCVMEM_INSNS = {
                "cv.lb_ri_inc",
                "cv.lbu_ri_inc",
                "cv.lh_ri_inc",
                "cv.lhu_ri_inc",
                "cv.lw_ri_inc",
                "cv.lb_ri_inc",
                "cv.lbu_ri_inc",
                "cv.lh_ri_inc",
                "cv.lhu_ri_inc",
                "cv.lw_ri_inc",
                "cv.lb_rr_inc",
                "cv.lbu_rr_inc",
                "cv.lh_rr_inc",
                "cv.lhu_rr_inc",
                "cv.lw_rr_inc",
                "cv.lb_rr_inc",
                "cv.lbu_rr_inc",
                "cv.lh_rr_inc",
                "cv.lhu_rr_inc",
                "cv.lw_rr_inc",
                "cv.lb_rr",
                "cv.lbu_rr",
                "cv.lh_rr",
                "cv.lhu_rr",
                "cv.lw_rr",
                "cv.sb_ri_inc",
                "cv.sh_ri_inc",
                "cv.sw_ri_inc",
                "cv.sb_ri_inc",
                "cv.sh_ri_inc",
                "cv.sw_ri_inc",
                "cv.sb_rr_inc",
                "cv.sh_rr_inc",
                "cv.sw_rr_inc",
                "cv.sb_rr_inc",
                "cv.sh_rr_inc",
                "cv.sw_rr_inc",
                "cv.sb_rr",
                "cv.sh_rr",
                "cv.sw_rr",
            }
            XCVBI_INSNS = {
                "cv.bneimm",
                "cv.beqimm",
            }
            XCVALU_INSNS = {
                "cv.slet",
                "cv.min",
                "cv.addnr",
                "cv.addunr",
                "cv.addn",
                "cv.maxu",
                "cv.subun",
                "cv.extbz",
                "cv.addun",
                "cv.clip",
                "cv.clipu",
                "cv.subn",
                "cv.max",
                "cv.extbs",
                "cv.abs",
                "cv.addurn",
                "cv.exths",
                "cv.exthz",
                "cv.minu",
                "cv.sletu",
                "cv.suburn",
                "cv.addrn",
                "cv.clipur",
                "cv.subrn",
            }
            XCVBITMANIP_INSNS = {
                "cv.ror",
                "cv.clb",
            }
            XCVSIMD_INSNS = {
                "cv.add.h",
                "cv.add.sc.b",
                "cv.add.sc.h",
                "cv.add.sci.h",
                "cv.and.b",
                "cv.and.h",
                "cv.and.sc.h",
                "cv.and.sci.h",
                "cv.cmpeq.sc.h",
                "cv.cmpge.sci.h",
                "cv.cmpgtu.h",
                "cv.cmplt.sci.h",
                "cv.cmpltu.sci.b",
                "cv.cmpne.sc.h",
                "cv.cmpne.sci.b",
                "cv.extract.b",
                "cv.extract.h",
                "cv.extractu.b",
                "cv.extractu.h",
                "cv.insert.h",
                "cv.max.h",
                "cv.max.sci.h",
                "cv.maxu.h",
                "cv.or.b",
                "cv.or.h",
                "cv.pack",
                "cv.packhi.b",
                "cv.packlo.b",
                "cv.shuffle2.b",
                "cv.shuffle2.h",
                "cv.shufflei0.sci.b",
                "cv.sll.sci.h",
                "cv.sra.h",
                "cv.sra.sci.h",
                "cv.srl.h",
                "cv.srl.sci.h",
                "cv.sub.b",
                "cv.sub.h",
                "cv.xor.b",
                "cv.xor.sci.b",
                "cv.add.sci.b",
                "cv.cmpeq.b",
                "cv.cmpgtu.sc.h",
                "cv.cmpleu.sc.h",
                "cv.sdotup.h",
                "cv.sdotup.b",
                "cv.shuffle.sci.h",
                "cv.xor.sc.b",
                "cv.xor.sc.h",
                "cv.sdotsp.h",
                "cv.cmpeq.sci.b",
                "cv.and.sci.b",
                "cv.dotsp.h",
                "cv.dotsp.b",
                "cv.sdotsp.b",
                "cv.add.b",
                "cv.dotup.sci.b",
            }
            XCVHWLP_INSNS = {
                "cv.count",
                "cv.counti",
                "cv.start",
                "cv.starti",
                "cv.end",
                "cv.endi",
                "cv.setup",
                "cv.setupi",
            }

            def apply_mapping(x):
                x = x.replace("cv_", "cv.")
                x = x.replace("_sc", ".sc")
                x = x.replace("_b", ".b")
                x = x.replace("_h", ".h")
                if x in XCVMAC_INSNS:
                    return "XCVMac"
                elif x in XCVMEM_INSNS:
                    return "XCVMem"
                elif x in XCVALU_INSNS:
                    return "XCVAlu"
                elif x in XCVBITMANIP_INSNS:
                    return "XCVBitmanip"
                elif x in XCVBI_INSNS:
                    return "XCVBi"
                elif x in XCVSIMD_INSNS:
                    return "XCVSimd"
                elif x in XCVHWLP_INSNS:
                    return "XCVHwlp"
                elif "cv." in x:
                    return "XCV?"
                else:
                    return "Other"

            names_ = list(map(apply_mapping, names))
            cv_ext_counts, cv_ext_probs = _helper(names_, top=self.top)
            corev_csv = _gen_csv("Set", cv_ext_counts, cv_ext_probs)
            artifact = Artifact("analyse_instructions_corev.csv", content=corev_csv, fmt=ArtifactFormat.TEXT)
            if self.to_file:
                ret_artifacts.append(artifact)
            if self.to_df:
                post_df = report.post_df.copy()
                post_df["CoreVSetCounts"] = str(cv_ext_counts)
                post_df["CoreVSetProbs"] = str(cv_ext_probs)
                report.post_df = post_df
        assert self.to_file or self.to_df, "Either to_file or to_df have to be true"
        return ret_artifacts


class CompareRowsPostprocess(SessionPostprocess):
    """TODO"""

    DEFAULTS = {
        **SessionPostprocess.DEFAULTS,
        "to_compare": None,
        "group_by": None,
        "baseline": 0,
        "percent": False,
        "invert": False,
        "substract": False,
    }

    def __init__(self, features=None, config=None):
        super().__init__("compare_rows", features=features, config=config)

    @property
    def to_compare(self):
        """Get to_compare property."""
        value = self.config["to_compare"]
        return str2list(value, allow_none=True)

    @property
    def group_by(self):
        """Get group_by property."""
        value = self.config["group_by"]
        return str2list(value, allow_none=True)

    @property
    def baseline(self):
        """Get baseline property."""
        value = self.config["baseline"]
        return int(value)

    @property
    def percent(self):
        """Get percent property."""
        value = self.config["percent"]
        return str2bool(value)

    @property
    def invert(self):
        """Get invert property."""
        value = self.config["invert"]
        return str2bool(value)

    @property
    def substract(self):
        """Get substract property."""
        value = self.config["substract"]
        return str2bool(value)

    def post_session(self, report):
        """Called at the end of a session."""
        pre_df = report.pre_df
        main_df = report.main_df  # metrics
        post_df = report.post_df
        group_by = self.group_by
        if group_by is None:
            group_by = [x for x in pre_df.columns if x not in ["Run", "Sub"]]
        assert isinstance(group_by, list)
        assert all(col in list(pre_df.columns) + list(post_df.columns) for col in group_by), "Cols mssing in df"
        to_compare = self.to_compare
        if to_compare is None:
            to_compare = list(main_df.columns)
        assert isinstance(to_compare, list)
<<<<<<< HEAD
        assert all(col in main_df.columns for col in to_compare), f"Missing cols? ({to_compare} vs {list(main_df.columns)})"
=======
        assert all(
            col in main_df.columns for col in to_compare
        ), f"Missing cols? ({to_compare} vs {list(main_df.columns)})"
>>>>>>> e83e15df
        full_df = pd.concat([pre_df, main_df, post_df], axis=1)
        grouped = full_df.groupby(group_by, axis=0, group_keys=False, dropna=False)
        new_df = pd.DataFrame()
        for col in to_compare:

            def f(df):
                assert self.baseline < len(df), "Index of group baseline out of bounds"
                ret = df / df.iloc[self.baseline]
                if self.substract:
                    ret = ret - 1
                if self.invert:
                    ret = 1 / ret
                if self.percent:
                    ret = ret * 100.0
                return ret

            filtered_col = grouped[col]
            first = filtered_col.apply(f).reset_index()
            first_col = first[col]
            new = first_col
            new_name = f"{col} (rel.)"
            new_df[new_name] = new
        main_df = pd.concat([main_df, new_df], axis=1)
        report.main_df = main_df


class AnalyseDumpPostprocess(RunPostprocess):
    """Counting static instructions."""

    DEFAULTS = {
        **RunPostprocess.DEFAULTS,
        "to_df": False,
        "to_file": True,
    }

    def __init__(self, features=None, config=None):
        super().__init__("analyse_dump", features=features, config=config)

    @property
    def to_df(self):
        """Get to_df property."""
        value = self.config["to_df"]
        return str2bool(value)

    @property
    def to_file(self):
        """Get to_file property."""
        value = self.config["to_file"]
        return str2bool(value)

    def post_run(self, report, artifacts):
        """Called at the end of a run."""
        platform = report.pre_df["Platform"]
        if (platform != "mlif").any():
            return []
        ret_artifacts = []
        dump_artifact = lookup_artifacts(
            artifacts, name="generic_mlonmcu.dump", fmt=ArtifactFormat.TEXT, first_only=True
        )
        assert len(dump_artifact) == 1, "Dump artifact not found!"
        dump_artifact = dump_artifact[0]
        is_llvm = "llvm" in dump_artifact.flags
        assert is_llvm, "Non-llvm objdump currently unsupported"
        content = dump_artifact.content
        lines = content.split("\n")
        counts = {}
        total = 0
        for line in lines:
            splitted = line.split("\t")
            if len(splitted) != 3:
                continue
            insn = splitted[1]
            args = splitted[2]
            # stop = insn == "cv.lh" and args == "t2, (a0), 0x2"
            if "seal5." in insn:
                insn = insn.replace("seal5.", "")
            if "cv." in insn:
                if "(" in args and ")" in args:
                    m = re.compile(r"(.*)\((.*)\)").match(args)
                    m2 = re.compile(r"(.*)\((.*)\),\s*(.*)").match(args)
                    if m2:
                        g = m2.groups()
                        assert len(g) == 3
                        _, base, offset = g
                        fmt = "ri"
                        try:
                            offset = int(offset)
                        except ValueError:
                            fmt = "rr"
                        insn += f"_{fmt}"
                        insn += "_inc"
                    elif m:
                        g = m.groups()
                        assert len(g) == 2
                        offset, base = g
                        fmt = "ri"
                        try:
                            offset = int(offset)
                        except ValueError:
                            fmt = "rr"
                        insn += f"_{fmt}"
                        if "!" in base or ")," in base:
                            insn += "_inc"
            if insn in counts:
                counts[insn] += 1
            else:
                counts[insn] = 1
            total += 1
        counts_csv = "Instruction,Count,Probability\n"
        for insn, count in sorted(counts.items(), key=lambda item: item[1]):
            counts_csv += f"{insn},{count},{count/total:.4f}\n"
        artifact = Artifact("dump_counts.csv", content=counts_csv, fmt=ArtifactFormat.TEXT)
        if self.to_file:
            ret_artifacts.append(artifact)
        if self.to_df:
            post_df = report.post_df.copy()
            post_df["DumpCounts"] = str(counts)
            report.post_df = post_df
        assert self.to_file or self.to_df, "Either to_file or to_df have to be true"
        return ret_artifacts


class AnalyseCoreVCountsPostprocess(RunPostprocess):
    """Counting static instructions."""

    DEFAULTS = {
        **RunPostprocess.DEFAULTS,
        "to_df": False,
        "to_file": True,
    }

    def __init__(self, features=None, config=None):
        super().__init__("analyse_corev_counts", features=features, config=config)

    @property
    def to_df(self):
        """Get to_df property."""
        value = self.config["to_df"]
        return str2bool(value)

    @property
    def to_file(self):
        """Get to_file property."""
        value = self.config["to_file"]
        return str2bool(value)

    def post_run(self, report, artifacts):
        """Called at the end of a run."""
        ret_artifacts = []
        count_artifact = lookup_artifacts(artifacts, name="dump_counts.csv", fmt=ArtifactFormat.TEXT, first_only=True)
        assert len(count_artifact) == 1, "To use analyse_corev_counts postprocess, analyse_dump needs to run first."
        count_artifact = count_artifact[0]
        content = count_artifact.content

        lines = content.split("\n")

        XCVMAC_INSNS = {
            "cv.mac",
            "cv.msu",
            "cv.mulun",
            "cv.mulhhun",
            "cv.mulsn",
            "cv.mulhhsn",
            "cv.mulurn",
            "cv.mulhhurn",
            "cv.mulsrn",
            "cv.mulhhsrn",
            "cv.macun",
            "cv.machhun",
            "cv.macsn",
            "cv.machhsn",
            "cv.macurn",
            "cv.machhurn",
            "cv.macsrn",
            "cv.machhsrn",
        }
        XCVMEM_INSNS = {
            "cv.lb_ri_inc",
            "cv.lbu_ri_inc",
            "cv.lh_ri_inc",
            "cv.lhu_ri_inc",
            "cv.lw_ri_inc",
            "cv.lb_ri_inc",
            "cv.lbu_ri_inc",
            "cv.lh_ri_inc",
            "cv.lhu_ri_inc",
            "cv.lw_ri_inc",
            "cv.lb_rr_inc",
            "cv.lbu_rr_inc",
            "cv.lh_rr_inc",
            "cv.lhu_rr_inc",
            "cv.lw_rr_inc",
            "cv.lb_rr_inc",
            "cv.lbu_rr_inc",
            "cv.lh_rr_inc",
            "cv.lhu_rr_inc",
            "cv.lw_rr_inc",
            "cv.lb_rr",
            "cv.lbu_rr",
            "cv.lh_rr",
            "cv.lhu_rr",
            "cv.lw_rr",
            "cv.sb_ri_inc",
            "cv.sh_ri_inc",
            "cv.sw_ri_inc",
            "cv.sb_ri_inc",
            "cv.sh_ri_inc",
            "cv.sw_ri_inc",
            "cv.sb_rr_inc",
            "cv.sh_rr_inc",
            "cv.sw_rr_inc",
            "cv.sb_rr_inc",
            "cv.sh_rr_inc",
            "cv.sw_rr_inc",
            "cv.sb_rr",
            "cv.sh_rr",
            "cv.sw_rr",
        }
        XCVBI_INSNS = {
            "cv.bneimm",
            "cv.beqimm",
        }
        XCVALU_INSNS = {
            "cv.slet",
            "cv.min",
            "cv.addnr",
            "cv.addunr",
            "cv.addn",
            "cv.maxu",
            "cv.subun",
            "cv.extbz",
            "cv.addun",
            "cv.clip",
            "cv.clipu",
            "cv.subn",
            "cv.max",
            "cv.extbs",
            "cv.abs",
            "cv.addurn",
            "cv.exths",
            "cv.exthz",
            "cv.minu",
            "cv.sletu",
            "cv.suburn",
            "cv.addrn",
            "cv.clipur",
            "cv.subrn",
        }
        XCVBITMANIP_INSNS = {
            "cv.ror",
            "cv.clb",
        }
        XCVSIMD_INSNS = {
            "cv.add.h",
            "cv.add.sc.b",
            "cv.add.sc.h",
            "cv.add.sci.h",
            "cv.and.b",
            "cv.and.h",
            "cv.and.sc.h",
            "cv.and.sci.h",
            "cv.cmpeq.sc.h",
            "cv.cmpge.sci.h",
            "cv.cmpgtu.h",
            "cv.cmplt.sci.h",
            "cv.cmpltu.sci.b",
            "cv.cmpne.sc.h",
            "cv.cmpne.sci.b",
            "cv.extract.b",
            "cv.extract.h",
            "cv.extractu.b",
            "cv.extractu.h",
            "cv.insert.h",
            "cv.max.h",
            "cv.max.sci.h",
            "cv.maxu.h",
            "cv.or.b",
            "cv.or.h",
            "cv.pack",
            "cv.packhi.b",
            "cv.packlo.b",
            "cv.shuffle2.b",
            "cv.shuffle2.h",
            "cv.shufflei0.sci.b",
            "cv.sll.sci.h",
            "cv.sra.h",
            "cv.sra.sci.h",
            "cv.srl.h",
            "cv.srl.sci.h",
            "cv.sub.b",
            "cv.sub.h",
            "cv.xor.b",
            "cv.xor.sci.b",
            "cv.add.sci.b",
            "cv.cmpeq.b",
            "cv.cmpgtu.sc.h",
            "cv.cmpleu.sc.h",
            "cv.sdotup.h",
            "cv.sdotup.b",
            "cv.shuffle.sci.h",
            "cv.xor.sc.b",
            "cv.xor.sc.h",
            "cv.sdotsp.h",
            "cv.cmpeq.sci.b",
            "cv.and.sci.b",
            "cv.dotsp.h",
            "cv.dotsp.b",
            "cv.sdotsp.b",
            "cv.add.b",
            "cv.dotup.sci.b",
        }
        XCVHWLP_INSNS = {
            "cv.count",
            "cv.counti",
            "cv.start",
            "cv.starti",
            "cv.end",
            "cv.endi",
            "cv.setup",
            "cv.setupi",
        }

        unknowns = []
        cv_ext_totals = {
            "XCVMac": len(XCVMAC_INSNS),
            "XCVMem": len(XCVMEM_INSNS),
            "XCVBi": len(XCVBI_INSNS),
            "XCVAlu": len(XCVALU_INSNS),
            "XCVBitmanip": len(XCVBITMANIP_INSNS),
            "XCVSimd": len(XCVSIMD_INSNS),
            "XCVHwlp": len(XCVHWLP_INSNS),
            "Unknown": 0,
        }
        cv_ext_counts = {
            "XCVMac": 0,
            "XCVMem": 0,
            "XCVBi": 0,
            "XCVAlu": 0,
            "XCVBitmanip": 0,
            "XCVSimd": 0,
            "XCVHwlp": 0,
            "Unknown": 0,
        }
        cv_ext_unique_counts = {
            "XCVMac": 0,
            "XCVMem": 0,
            "XCVBi": 0,
            "XCVAlu": 0,
            "XCVBitmanip": 0,
            "XCVSimd": 0,
            "XCVHwlp": 0,
            "Unknown": 0,
        }
        total_counts = 0
        cv_counts_csv = "Instruction,Count,Probability\n"
        cv_counts = {}
        for line in lines[1:]:
            if "cv." not in line:
                continue
            cv_counts_csv += f"{line}\n"
            splitted = line.split(",")
            assert len(splitted) == 3
            insn = splitted[0]
            count = int(splitted[1])
            cv_counts[insn] = count
            total_counts += count
            if insn in XCVMAC_INSNS:
                cv_ext_counts["XCVMac"] += count
                cv_ext_unique_counts["XCVMac"] += 1
            elif insn in XCVMEM_INSNS:
                cv_ext_counts["XCVMem"] += count
                cv_ext_unique_counts["XCVMem"] += 1
            elif insn in XCVBI_INSNS:
                cv_ext_counts["XCVBi"] += count
                cv_ext_unique_counts["XCVBi"] += 1
            elif insn in XCVALU_INSNS:
                cv_ext_counts["XCVAlu"] += count
                cv_ext_unique_counts["XCVAlu"] += 1
            elif insn in XCVBITMANIP_INSNS:
                cv_ext_counts["XCVBitmanip"] += count
                cv_ext_unique_counts["XCVBitmanip"] += 1
            elif insn in XCVSIMD_INSNS:
                cv_ext_counts["XCVSimd"] += count
                cv_ext_unique_counts["XCVSimd"] += 1
            elif insn in XCVHWLP_INSNS:
                cv_ext_counts["XCVHwlp"] += count
                cv_ext_unique_counts["XCVHwlp"] += 1
            else:
                cv_ext_counts["Unknown"] += count
                cv_ext_unique_counts["Unknown"] += 1
                if insn not in unknowns:
                    unknowns.append(insn)
        cv_ext_totals["Unknown"] = len(unknowns)
        cv_ext_counts_csv = "Set,Count,Probability\n"
        for ext, count in sorted(cv_ext_counts.items(), key=lambda item: item[1]):
            if count == 0:
                continue
            cv_ext_counts_csv += f"{ext},{count},{count/total_counts}\n"
        cv_ext_unique_counts_csv = "Set,Used,Utilization\n"
        for ext, used in sorted(cv_ext_unique_counts.items(), key=lambda item: item[1]):
            if used == 0:
                continue
            rel = used / cv_ext_totals[ext]
            cv_ext_unique_counts_csv += f"{ext},{used},{rel:.4f}\n"
        used = sum(cv_ext_unique_counts.values())
        totals = sum(cv_ext_totals.values())
        rel = used / totals
        cv_ext_unique_counts_csv += f"XCVTotal,{used},{rel:.4f}\n"

        cv_counts_artifact = Artifact("cv_counts.csv", content=cv_counts_csv, fmt=ArtifactFormat.TEXT)
        cv_ext_counts_artifact = Artifact("cv_ext_counts.csv", content=cv_ext_counts_csv, fmt=ArtifactFormat.TEXT)
        cv_ext_unique_counts_artifact = Artifact(
            "cv_ext_unique_counts.csv", content=cv_ext_unique_counts_csv, fmt=ArtifactFormat.TEXT
        )
        if len(unknowns) > 0:
            logger.warning("Unknown instructions found: %s", unknowns)
            cv_ext_unknowns_artifact = Artifact(
                "cv_ext_unknowns.csv", content="\n".join(unknowns), fmt=ArtifactFormat.TEXT
            )
            if self.to_file:
                ret_artifacts.append(cv_ext_unknowns_artifact)
            # TODO: logging

        if self.to_file:
            ret_artifacts.append(cv_counts_artifact)
            ret_artifacts.append(cv_ext_counts_artifact)
            ret_artifacts.append(cv_ext_unique_counts_artifact)
        if self.to_df:
            post_df = report.post_df.copy()
            post_df["XCVCounts"] = str(cv_counts)
            post_df["XCVExtCounts"] = str(cv_ext_counts)
            post_df["XCVExtUniqueCounts"] = str(cv_ext_unique_counts)
            report.post_df = post_df
        assert self.to_file or self.to_df, "Either to_file or to_df have to be true"
        return ret_artifacts


class ValidateOutputsPostprocess(RunPostprocess):
    """Postprocess for comparing model outputs with golden reference."""

    DEFAULTS = {
        **RunPostprocess.DEFAULTS,
        "report": False,
        "validate_metrics": "topk(n=1);topk(n=2)",
        "validate_range": True,
    }

    def __init__(self, features=None, config=None):
        super().__init__("validate_outputs", features=features, config=config)

    @property
    def validate_metrics(self):
        """Get validate_metrics property."""
        value = self.config["validate_metrics"]
        return value

    @property
    def report(self):
        """Get report property."""
        value = self.config["report"]
        return str2bool(value)

    @property
    def validate_range(self):
        """Get validate_range property."""
        value = self.config["validate_range"]
        return str2bool(value)

    def post_run(self, report, artifacts):
        """Called at the end of a run."""
        model_info_artifact = lookup_artifacts(artifacts, name="model_info.yml", first_only=True)
        assert len(model_info_artifact) == 1, "Could not find artifact: model_info.yml"
        model_info_artifact = model_info_artifact[0]
        import yaml

        model_info_data = yaml.safe_load(model_info_artifact.content)
        if len(model_info_data["output_names"]) > 1:
            raise NotImplementedError("Multi-outputs not yet supported.")
        outputs_ref_artifact = lookup_artifacts(artifacts, name="outputs_ref.npy", first_only=True)
        assert len(outputs_ref_artifact) == 1, "Could not find artifact: outputs_ref.npy"
        outputs_ref_artifact = outputs_ref_artifact[0]
        import numpy as np

        outputs_ref = np.load(outputs_ref_artifact.path, allow_pickle=True)
        # import copy
        # outputs = copy.deepcopy(outputs_ref)
        # outputs[1][list(outputs[1].keys())[0]][0] = 42
        outputs_artifact = lookup_artifacts(artifacts, name="outputs.npy", first_only=True)
        assert len(outputs_artifact) == 1, "Could not find artifact: outputs.npy"
        outputs_artifact = outputs_artifact[0]
        outputs = np.load(outputs_artifact.path, allow_pickle=True)
        in_data = None
        # compared = 0
        # matching = 0
        # missing = 0
        # metrics = {
        #     "allclose(atol=0.0,rtol=0.0)": None,
        #     "allclose(atol=0.05,rtol=0.05)": None,
        #     "allclose(atol=0.1,rtol=0.1)": None,
        #     "topk(n=1)": None,
        #     "topk(n=2)": None,
        #     "topk(n=inf)": None,
        #     "toy": None,
        #     "mse(thr=0.1)": None,
        #     "mse(thr=0.05)": None,
        #     "mse(thr=0.01)": None,
        #     "+-1": None,
        # }
        validate_metrics_str = self.validate_metrics
        validate_metrics = parse_validate_metrics(validate_metrics_str)
        for i, output_ref in enumerate(outputs_ref):
            if i >= len(outputs):
                logger.warning("Missing output sample")
                # missing += 1
                break
            output = outputs[i]
            ii = 0
            for out_name, out_ref_data in output_ref.items():
                if out_name in output:
                    out_data = output[out_name]
                elif ii < len(output):
                    if isinstance(output, dict):
                        # fallback for custom name-based npy dict
                        out_data = list(output.values())[ii]
                    else:  # fallback for index-based npy array
                        assert isinstance(output, (list, np.array)), "expected dict, list or np.array type"
                        out_data = output[ii]
                else:
                    RuntimeError(f"Output not found: {out_name}")
                # optional dequantize
                # print("out_data_before_quant", out_data)
                # print("sum(out_data_before_quant", np.sum(out_data))

                quant = model_info_data.get("output_quant_details", None)
                rng = model_info_data.get("output_ranges", None)
                if quant:

                    def ref_quant_helper(quant, data):  # TODO: move somewhere else
                        if quant is None:
                            return data
                        quant_scale, quant_zero_point, quant_dtype, quant_range = quant
                        if quant_dtype is None or data.dtype.name == quant_dtype:
                            return data
                        assert data.dtype.name in ["float32"], "Quantization only supported for float32 input"
                        assert quant_dtype in ["int8"], "Quantization only supported for int8 output"
                        if quant_range and self.validate_range:
                            assert len(quant_range) == 2, "Range should be a tuple (lower, upper)"
                            lower, upper = quant_range
                            # print("quant_range", quant_range)
                            # print("np.min(data)", np.min(data))
                            # print("np.max(data)", np.max(data))
                            assert lower <= upper
                            assert np.min(data) >= lower and np.max(data) <= upper, "Range missmatch"

                        return np.around((data / quant_scale) + quant_zero_point).astype("int8")

                    def dequant_helper(quant, data):  # TODO: move somewhere else
                        if quant is None:
                            return data
                        quant_scale, quant_zero_point, quant_dtype, quant_range = quant
                        if quant_dtype is None or data.dtype.name == quant_dtype:
                            return data
                        assert data.dtype.name in ["int8"], "Dequantization only supported for int8 input"
                        assert quant_dtype in ["float32"], "Dequantization only supported for float32 output"
                        ret = (data.astype("float32") - quant_zero_point) * quant_scale
                        if quant_range and self.validate_range:
                            assert len(quant_range) == 2, "Range should be a tuple (lower, upper)"
                            # print("quant_range", quant_range)
                            # print("np.min(ret)", np.min(ret))
                            # print("np.max(ret)", np.max(ret))
                            lower, upper = quant_range
                            assert lower <= upper
                            assert np.min(ret) >= lower and np.max(ret) <= upper, "Range missmatch"
                        return ret

                    assert ii < len(rng)
                    rng_ = rng[ii]
                    if rng_ and self.validate_range:
                        assert len(rng_) == 2, "Range should be a tuple (lower, upper)"
                        lower, upper = rng_
                        assert lower <= upper
                        # print("rng_", rng_)
                        # print("np.min(out_data)", np.min(out_data))
                        # print("np.max(out_data)", np.max(out_data))
                        assert np.min(out_data) >= lower and np.max(out_data) <= upper, "Range missmatch"
                    assert ii < len(quant)
                    quant_ = quant[ii]
                    if quant_ is not None:
                        out_ref_data_quant = ref_quant_helper(quant_, out_ref_data)
                        for vm in validate_metrics:
                            vm.process(out_data, out_ref_data_quant, in_data=in_data, quant=True)
                        out_data = dequant_helper(quant_, out_data)
                # print("out_data", out_data)
                # print("sum(out_data)", np.sum(out_data))
                # print("out_ref_data", out_ref_data)
                # print("sum(out_ref_data)", np.sum(out_ref_data))
                # input("TIAW")
                assert out_data.dtype == out_ref_data.dtype, "dtype missmatch"
                assert out_data.shape == out_ref_data.shape, "shape missmatch"

                for vm in validate_metrics:
                    vm.process(out_data, out_ref_data, in_data=in_data, quant=False)
                ii += 1
        if self.report:
            raise NotImplementedError
        for vm in validate_metrics:
            res = vm.get_summary()
            report.post_df[f"{vm.name}"] = res
        return []


class ValidateLabelsPostprocess(RunPostprocess):
    """Postprocess for comparing model outputs with golden reference."""

    DEFAULTS = {
        **RunPostprocess.DEFAULTS,
        "report": False,
        "classify_metrics": "topk_label(n=1);topk_label(n=2)",
    }

    def __init__(self, features=None, config=None):
        super().__init__("validate_labels", features=features, config=config)

    @property
    def classify_metrics(self):
        """Get classify_metrics property."""
        value = self.config["classify_metrics"]
        return value

    @property
    def report(self):
        """Get report property."""
        value = self.config["report"]
        return str2bool(value)

    def post_run(self, report, artifacts):
        """Called at the end of a run."""
        model_info_artifact = lookup_artifacts(artifacts, name="model_info.yml", first_only=True)
        assert len(model_info_artifact) == 1, "Could not find artifact: model_info.yml"
        model_info_artifact = model_info_artifact[0]
        import yaml

        model_info_data = yaml.safe_load(model_info_artifact.content)
        if len(model_info_data["output_names"]) > 1:
            raise NotImplementedError("Multi-outputs not yet supported.")
        labels_ref_artifact = lookup_artifacts(artifacts, name="labels_ref.npy", first_only=True)
        assert (
            len(labels_ref_artifact) == 1
        ), "Could not find artifact: labels_ref.npy (Run classify_labels postprocess first!)"
        labels_ref_artifact = labels_ref_artifact[0]
        import numpy as np

        labels_ref = np.load(labels_ref_artifact.path, allow_pickle=True)
        outputs_artifact = lookup_artifacts(artifacts, name="outputs.npy", first_only=True)
        assert len(outputs_artifact) == 1, "Could not find artifact: outputs.npy"
        outputs_artifact = outputs_artifact[0]
        outputs = np.load(outputs_artifact.path, allow_pickle=True)
        # missing = 0
        classify_metrics_str = self.classify_metrics
        classify_metrics = parse_classify_metrics(classify_metrics_str)
        for i, output in enumerate(outputs):
            if isinstance(output, dict):  # name based lookup
                pass
            else:  # index based lookup
                assert isinstance(output, (list, np.array)), "expected dict, list or np.array"
                output_names = model_info_data["output_names"]
                assert len(output) == len(output_names)
                output = {output_names[idx]: out for idx, out in enumerate(output)}
            assert len(output) == 1, "Only supporting single-output models"
            out_data = output[list(output.keys())[0]]
            # print("out_data", out_data)
            assert i < len(labels_ref), "Missing reference labels"
            label_ref = labels_ref[i]
            # print("label_ref", label_ref)
            for cm in classify_metrics:
                cm.process(out_data, label_ref, quant=False)
        if self.report:
            raise NotImplementedError
        for cm in classify_metrics:
            res = cm.get_summary()
            report.post_df[f"{cm.name}"] = res
        return []


class ExportOutputsPostprocess(RunPostprocess):
    """Postprocess for writing model outputs to a directory."""

    DEFAULTS = {
        **RunPostprocess.DEFAULTS,
        "dest": None,  # if none: export as artifact
        "use_ref": False,
        "skip_dequant": False,
        "fmt": "bin",
        "archive_fmt": None,
    }

    def __init__(self, features=None, config=None):
        super().__init__("export_outputs", features=features, config=config)

    @property
    def dest(self):
        """Get dest property."""
        value = self.config["dest"]
        if value is not None:
            if not isinstance(value, Path):
                assert isinstance(value, str)
                value = Path(value)
        return value

    @property
    def use_ref(self):
        """Get use_ref property."""
        value = self.config["use_ref"]
        return str2bool(value)

    @property
    def skip_dequant(self):
        """Get skip_dequant property."""
        value = self.config["skip_dequant"]
        return str2bool(value)

    @property
    def fmt(self):
        """Get fmt property."""
        return self.config["fmt"]

    @property
    def archive_fmt(self):
        """Get archive_fmt property."""
        return self.config["archive_fmt"]

    def post_run(self, report, artifacts):
        """Called at the end of a run."""
        model_info_artifact = lookup_artifacts(artifacts, name="model_info.yml", first_only=True)
        assert len(model_info_artifact) == 1, "Could not find artifact: model_info.yml"
        model_info_artifact = model_info_artifact[0]
        import yaml

        model_info_data = yaml.safe_load(model_info_artifact.content)
        # print("model_info_data", model_info_data)
        if len(model_info_data["output_names"]) > 1:
            raise NotImplementedError("Multi-outputs not yet supported.")
        if self.use_ref:
            outputs_ref_artifact = lookup_artifacts(artifacts, name="outputs_ref.npy", first_only=True)
            assert len(outputs_ref_artifact) == 1, "Could not find artifact: outputs_ref.npy"
            outputs_ref_artifact = outputs_ref_artifact[0]
            outputs_ref = np.load(outputs_ref_artifact.path, allow_pickle=True)
            outputs = outputs_ref
        else:
            outputs_artifact = lookup_artifacts(artifacts, name="outputs.npy", first_only=True)
            assert len(outputs_artifact) == 1, "Could not find artifact: outputs.npy"
            outputs_artifact = outputs_artifact[0]
            outputs = np.load(outputs_artifact.path, allow_pickle=True)
        if self.dest is None:
            temp_dir = tempfile.TemporaryDirectory()
            dest_ = Path(temp_dir.name)
        else:
            temp_dir = None
            assert self.dest.is_dir(), f"Not a directory: {self.dest}"
            dest_ = self.dest
        assert self.fmt in ["bin", "npy"], f"Invalid format: {self.fmt}"
        filenames = []
        for i, output in enumerate(outputs):
            if isinstance(output, dict):  # name based lookup
                pass
            else:  # index based lookup
                assert isinstance(output, (list, np.array)), "expected dict, list or np.array"
                output_names = model_info_data["output_names"]
                assert len(output) == len(output_names)
                output = {output_names[idx]: out for idx, out in enumerate(output)}
            quant = model_info_data.get("output_quant_details", None)
            if quant and not self.skip_dequant:

                def dequant_helper(quant, data):
                    if quant is None:
                        return data
                    quant_scale, quant_zero_point, quant_dtype, quant_range = quant
                    if quant_dtype is None or data.dtype.name == quant_dtype:
                        return data
                    assert data.dtype.name in ["int8"], "Dequantization only supported for int8 input"
                    assert quant_dtype in ["float32"], "Dequantization only supported for float32 output"
                    return (data.astype("float32") - quant_zero_point) * quant_scale

                output = {
                    out_name: dequant_helper(quant[j], output[out_name]) for j, out_name in enumerate(output.keys())
                }
            if self.fmt == "npy":
                raise NotImplementedError("npy export")
            elif self.fmt == "bin":
                assert len(output.keys()) == 1, "Multi-outputs not supported"
                output_data = list(output.values())[0]
                data = output_data.tobytes(order="C")
                file_name = f"{i}.bin"
                file_dest = dest_ / file_name
                filenames.append(file_dest)
                with open(file_dest, "wb") as f:
                    f.write(data)
            else:
                assert False, f"fmt not supported: {self.fmt}"
        artifacts = []
        archive_fmt = self.archive_fmt
        create_artifact = self.dest is None or archive_fmt is not None
        if create_artifact:
            if archive_fmt is None:
                assert self.dest is None
                archive_fmt = "tar.gz"  # Default fallback
            assert archive_fmt in ["tar.xz", "tar.gz", "zip"]
            archive_name = f"output_data.{archive_fmt}"
            archive_path = f"{dest_}.{archive_fmt}"
            if archive_fmt == "tar.gz":
                import tarfile

                with tarfile.open(archive_path, "w:gz") as tar:
                    for filename in filenames:
                        tar.add(filename, arcname=filename.name)
            else:
                raise NotImplementedError(f"archive_fmt={archive_fmt}")
            with open(archive_path, "rb") as f:
                raw = f.read()
            artifact = Artifact(archive_name, raw=raw, fmt=ArtifactFormat.BIN)
            artifacts.append(artifact)
        if temp_dir:
            temp_dir.cleanup()
        return artifacts


class AnalyseLinkerMapPostprocess(RunPostprocess):
    """Calculate memory footprints."""

    DEFAULTS = {
        **RunPostprocess.DEFAULTS,
        # "to_df": True,
        "to_df": False,
        "to_file": True,
        "per_func": True,
        "per_object": True,
        "per_library": True,
        "ignore": [],
        "sum": False,
    }

    def __init__(self, features=None, config=None):
        super().__init__("analyse_linker_map", features=features, config=config)

    @property
    def to_df(self):
        """Get to_df property."""
        value = self.config["to_df"]
        return str2bool(value)

    @property
    def to_file(self):
        """Get to_file property."""
        value = self.config["to_file"]
        return str2bool(value)

    @property
    def per_func(self):
        """Get per_func property."""
        value = self.config["per_func"]
        return str2bool(value)

    @property
    def per_object(self):
        """Get per_object property."""
        value = self.config["per_object"]
        return str2bool(value)

    @property
    def per_library(self):
        """Get per_library property."""
        value = self.config["per_library"]
        return str2bool(value)

    @property
    def ignore(self):
        """Get ignore property."""
        value = self.config["ignore"]
        # print("value", value)
        if not isinstance(value, list):
            return str2list(value)
        return value

    @property
    def sum(self):
        """Get sum property."""
        value = self.config["sum"]
        return str2bool(value)

    def post_run(self, report, artifacts):
        """Called at the end of a run."""
        platform = report.pre_df["Platform"]
        if (platform != "mlif").any():
            return []
        ret_artifacts = []
        elf_artifact = lookup_artifacts(artifacts, name="generic_mlonmcu", fmt=ArtifactFormat.BIN, first_only=True)
        assert len(elf_artifact) == 1, "ELF artifact not found!"
        elf_artifact = elf_artifact[0]
        map_artifact = lookup_artifacts(artifacts, name="generic_mlonmcu.map", fmt=ArtifactFormat.TEXT, first_only=True)
        assert len(map_artifact) == 1, "Linker map artifact not found!"
        map_artifact = map_artifact[0]
        # is_ld = "ld" in map_artifact.flags
        # assert is_ld, "Non ld linker currently unsupported"

        mem_footprint_df = parse_elf(elf_artifact.path)

        from mapfile_parser import mapfile

        mapFile = mapfile.MapFile()
        mapFile.readMapFile(map_artifact.path)

        symbol_map = analyze_linker_map_helper(mapFile)
        symbol_map_df = pd.DataFrame(
            symbol_map,
            columns=[
                "segment",
                "section",
                "symbol",
                "object",
                "object_full",
                "library",
                "library_full",
            ],
        )

        topk = None

        if self.per_func:
            if self.to_df and self.sum:
                post_df = report.post_df.copy()
                post_df["ROM code (Func sum)"] = mem_footprint_df["bytes"].sum()
                report.post_df = post_df
            mem_footprint_per_func_data = generate_pie_data(mem_footprint_df, x="func", y="bytes", topk=topk)
            # print("per_func\n", mem_footprint_per_func_data, mem_footprint_per_func_data["bytes"].sum())
            if self.to_file:
                mem_footprint_per_func_artifact = Artifact(
                    "mem_footprint_per_func.csv",
                    content=mem_footprint_per_func_data.to_csv(index=False),
                    fmt=ArtifactFormat.TEXT,
                )
                ret_artifacts.append(mem_footprint_per_func_artifact)
            if self.to_df:
                post_df = report.post_df.copy()
                post_df["ROM code (by func)"] = str(
                    mem_footprint_per_func_data.groupby("func", dropna=False).sum().to_dict()["bytes"]
                )
                report.post_df = post_df

        if self.per_library:
            library_footprint_df = agg_library_footprint(mem_footprint_df, symbol_map_df, by="library", col="bytes")
            if self.ignore:
                # print("self.ignore", self.ignore)
                library_footprint_df = library_footprint_df[~library_footprint_df["library"].isin(self.ignore)]
                # print("library_footprint_df", library_footprint_df)
            if self.to_df and self.sum:
                post_df = report.post_df.copy()
                post_df["ROM code (Lib sum)"] = library_footprint_df["bytes"].sum()
                report.post_df = post_df
            mem_footprint_per_library_data = generate_pie_data(library_footprint_df, x="library", y="bytes", topk=topk)
            # print("per_library\n", mem_footprint_per_library_data, mem_footprint_per_library_data["bytes"].sum())
            if self.to_file:
                mem_footprint_per_func_artifact = Artifact(
                    "mem_footprint_per_library.csv",
                    content=mem_footprint_per_library_data.to_csv(index=False),
                    fmt=ArtifactFormat.TEXT,
                )
                ret_artifacts.append(mem_footprint_per_func_artifact)
            if self.to_df:
                post_df = report.post_df.copy()
                post_df["ROM code (by library)"] = str(
                    mem_footprint_per_library_data.groupby("library", dropna=False).sum().to_dict()["bytes"]
                )
                report.post_df = post_df
                # print("post_df", post_df)
            if True:  # TODO: generalize
                # print("if1")
                if "libmuriscvnn.a" in mem_footprint_per_library_data["library"].unique():
                    # print("if2")
                    muriscvnn_bytes = mem_footprint_per_library_data[
                        mem_footprint_per_library_data["library"] == "libmuriscvnn.a"
                    ]["bytes"].iloc[0]
                    # print("muriscvnn_bytes", muriscvnn_bytes)
                    post_df = report.post_df.copy()
                    post_df["ROM code (libmuriscvnn.a)"] = muriscvnn_bytes
                    report.post_df = post_df

        if self.per_object:
            object_footprint_df = agg_library_footprint(mem_footprint_df, symbol_map_df, by="object", col="bytes")
            if self.ignore:
                object_footprint_df = object_footprint_df[~object_footprint_df["object"].isin(self.ignore)]
            if self.to_df and self.sum:
                post_df = report.post_df.copy()
                post_df["ROM code (Obj sum)"] = object_footprint_df["bytes"].sum()
                report.post_df = post_df
            mem_footprint_per_object_data = generate_pie_data(object_footprint_df, x="object", y="bytes", topk=topk)
            # print("per_object\n", mem_footprint_per_object_data, mem_footprint_per_object_data["bytes"].sum())
            if self.to_file:
                mem_footprint_per_func_artifact = Artifact(
                    "mem_footprint_per_object.csv",
                    content=mem_footprint_per_object_data.to_csv(index=False),
                    fmt=ArtifactFormat.TEXT,
                )
                ret_artifacts.append(mem_footprint_per_func_artifact)
            if self.to_df:
                post_df = report.post_df.copy()
                post_df["ROM code (by object)"] = str(
                    mem_footprint_per_object_data.groupby("object", dropna=False).sum().to_dict()["bytes"]
                )
                report.post_df = post_df

        assert self.to_file or self.to_df, "Either to_file or to_df have to be true"
        return ret_artifacts


class StageTimesGanttPostprocess(SessionPostprocess):
    """Write Mermaid markdown file for stage times."""

    DEFAULTS = {
        **SessionPostprocess.DEFAULTS,
    }

    def __init__(self, features=None, config=None):
        super().__init__("stage_times_gantt", features=features, config=config)

    def post_session(self, report):
        """Called at the end of a session."""
        artifacts = []
        content = """gantt
  title Flow
  dateFormat x
  axisFormat %H:%M:%S
"""
        for i, row in report.main_df.iterrows():
            content += f"    section Run {i}\n"
            stage_times = defaultdict(dict)
            for key, value in row.items():
                # if " Stage Time [s]" in key:
                #     key = key.replace(" Stage Time [s]", "")
                #     stage_times[key]["time_s"] = value
                if " Start Time [s]" in key:
                    key = key.replace(" Start Time [s]", "")
                    stage_times[key]["start"] = value
                if " End Time [s]" in key:
                    key = key.replace(" End Time [s]", "")
                    stage_times[key]["end"] = value
            # stage_times = dict(reversed(list(stage_times.items())))
            # print("stage_times", stage_times)
            first = True
            for stage, times in stage_times.items():
                start = times.get("start")
                end = times.get("end")
                # time_s = times.get("time_s")
                time_s = None
                start = int(start * 1e3)
                end = int(end * 1e3)
                if False:
                    if first:
                        first = False
                        content += f"      {stage} : 0, {time_s}s\n"
                    else:

                        content += f"      {stage} : {time_s}s\n"
                else:
                    content += f"      {stage} : {start}, {end}\n"
        artifact = Artifact("stage_times.mermaid", content=content, fmt=ArtifactFormat.TEXT)
        artifacts.append(artifact)
        return artifacts


class ProfileFunctionsPostprocess(RunPostprocess):
    """Instr-trace based profiling of pcs/functions/objects/libraries."""

    DEFAULTS = {
        **RunPostprocess.DEFAULTS,
        "per_func": True,
        "per_object": False,
        "per_library": False,
        "topk": None,
        "min_weight": None,
        "to_df": False,
        "to_file": True,
    }

    def __init__(self, features=None, config=None):
        super().__init__("profile_functions", features=features, config=config)

    @property
    def per_pc(self):
        """Get per_pc property."""
        value = self.config["per_pc"]
        return str2bool(value)

    @property
    def per_func(self):
        """Get per_func property."""
        value = self.config["per_func"]
        return str2bool(value)

    @property
    def per_object(self):
        """Get per_object property."""
        value = self.config["per_object"]
        return str2bool(value)

    @property
    def per_library(self):
        """Get per_library property."""
        value = self.config["per_library"]
        return str2bool(value)

    @property
    def to_df(self):
        """Get to_df property."""
        value = self.config["to_df"]
        return str2bool(value)

    @property
    def topk(self):
        """Get topk property."""
        value = self.config["topk"]
        if value is None:
            return None
        return int(value)

    @property
    def min_weight(self):
        """Get min_weight property."""
        value = self.config["min_weight"]
        if value is None:
            return None
        return float(value)

    @property
    def to_file(self):
        """Get to_file property."""
        value = self.config["to_file"]
        return str2bool(value)

    def post_run(self, report, artifacts):
        """Called at the end of a run."""
        ret_artifacts = []
        elf_artifact = lookup_artifacts(artifacts, name="generic_mlonmcu", fmt=ArtifactFormat.BIN, first_only=True)
        assert len(elf_artifact) == 1, "ELF artifact not found!"
        elf_artifact = elf_artifact[0]
        log_artifact = lookup_artifacts(artifacts, flags=("log_instrs",), fmt=ArtifactFormat.TEXT, first_only=True)
        assert len(log_artifact) == 1, "To use analyse_instructions process, please enable feature log_instrs."
        log_artifact = log_artifact[0]
        func2pc_df, file2funcs_df, pc2locs_df = analyze_dwarf(elf_artifact.path)
        func2pc_df[["start", "end"]] = func2pc_df["pc_range"].apply(pd.Series)
        is_etiss = "etiss_pulpino" in log_artifact.flags or "etiss" in log_artifact.flags
        assert is_etiss, "Only etiss traces supported currently"
        if self.topk is not None:
            assert NotImplementedError("topk")
        if self.min_weight is not None:
            assert NotImplementedError("min_weight")
        if True:

            def transform_df(df):
                df["pc"] = df["pc"].apply(lambda x: int(x, 0))
                df["pc"] = pd.to_numeric(df["pc"])
                df.drop(columns=["rest"], inplace=True)
                return df

            log_artifact.uncache()
            dfs = []
            with pd.read_csv(
                log_artifact.path, sep=":", names=["pc", "rest"], chunksize=2**22
            ) as reader:  # TODO: expose chunksize
                for chunk in reader:
                    df = transform_df(chunk)
                    dfs.append(df)
            df = pd.concat(dfs)

        total_num_instrs = len(df)

        def func_pc_helper(x):
            matches = func2pc_df[func2pc_df["start"] <= x]
            matches = matches[matches["end"] >= x]
            if len(matches) == 0:
                return None
            func = matches["func"].values[0]
            return func

        pc_counts = df["pc"].value_counts().sort_values(ascending=False).to_frame().reset_index()
        pc_counts["func_name"] = pc_counts["pc"].apply(func_pc_helper)
        symbol_map_df = None
        if self.per_object or self.per_library:
            map_artifact = lookup_artifacts(
                artifacts, name="generic_mlonmcu.map", fmt=ArtifactFormat.TEXT, first_only=True
            )
            assert len(map_artifact) == 1, "Linker map artifact not found!"
            map_artifact = map_artifact[0]
            from mapfile_parser import mapfile

            mapFile = mapfile.MapFile()
            mapFile.readMapFile(map_artifact.path)

            symbol_map = analyze_linker_map_helper(mapFile)
            symbol_map_df = pd.DataFrame(
                symbol_map,
                columns=[
                    "segment",
                    "section",
                    "symbol",
                    "object",
                    "object_full",
                    "library",
                    "library_full",
                ],
            )

        def agg_runtime(runtime_df, symbol_map_df, by: str = "library", col: str = "count"):
            runtime_df["func_unmangled"] = runtime_df["func_name"].apply(unmangle_helper)
            ret = runtime_df.set_index("func_unmangled").join(symbol_map_df.set_index("symbol"), how="left")
            ret = ret[[by, col]]
            ret = ret.groupby(by, as_index=True, dropna=False)[col].sum().sort_values(ascending=False).to_frame()
            # ret.reset_index(inplace=True)
            return ret

        if self.per_pc:
            pc_counts_ = pc_counts.groupby("pc")["count"].sum().sort_values(ascending=False).to_frame()
            pc_counts_["rel_count"] = pc_counts_["count"] / total_num_instrs
            if self.to_file:
                artifact = Artifact(
                    "runtime_per_pc.csv",
                    content=pc_counts_[["count", "rel_count"]].to_csv(index=True),
                    fmt=ArtifactFormat.TEXT,
                )
                ret_artifacts.append(artifact)
            if self.to_df:
                post_df = report.post_df.copy()
                post_df["RuntimePerPC"] = str(pc_counts_["count"].to_dict())
                post_df["RelRuntimePerPC"] = str(pc_counts_["rel_count"].to_dict())
                report.post_df = post_df
        if self.per_func:
            func_counts = pc_counts.groupby("func_name")["count"].sum().sort_values(ascending=False).to_frame()
            func_counts["rel_count"] = func_counts["count"] / total_num_instrs
            if self.to_file:
                artifact = Artifact(
                    "runtime_per_func.csv",
                    content=func_counts[["count", "rel_count"]].to_csv(index=True),
                    fmt=ArtifactFormat.TEXT,
                )
                ret_artifacts.append(artifact)
            if self.to_df:
                post_df = report.post_df.copy()
                post_df["RuntimePerFunc"] = str(func_counts["count"].to_dict())
                post_df["RelRuntimePerFunc"] = str(func_counts["rel_count"].to_dict())
                report.post_df = post_df
        if self.per_object:
            assert symbol_map_df is not None
            func_counts = (
                pc_counts.groupby("func_name")["count"].sum().sort_values(ascending=False).to_frame().reset_index()
            )
            object_counts = agg_runtime(func_counts, symbol_map_df, col="count", by="object")
            object_counts["rel_count"] = object_counts["count"] / total_num_instrs
            if self.to_file:
                artifact = Artifact(
                    "runtime_per_object.csv",
                    content=object_counts[["count", "rel_count"]].to_csv(index=True),
                    fmt=ArtifactFormat.TEXT,
                )
                ret_artifacts.append(artifact)
            if self.to_df:
                post_df = report.post_df.copy()
                post_df["RuntimePerObject"] = str(object_counts["count"].to_dict())
                post_df["RelRuntimePerObject"] = str(object_counts["rel_count"].to_dict())
                report.post_df = post_df
        if self.per_library:
            assert symbol_map_df is not None
            func_counts = (
                pc_counts.groupby("func_name")["count"].sum().sort_values(ascending=False).to_frame().reset_index()
            )
            library_counts = agg_runtime(func_counts, symbol_map_df, col="count", by="library")
            library_counts["rel_count"] = library_counts["count"] / total_num_instrs
            if self.to_file:
                artifact = Artifact(
                    "runtime_per_library.csv",
                    content=library_counts[["count", "rel_count"]].to_csv(index=True),
                    fmt=ArtifactFormat.TEXT,
                )
                ret_artifacts.append(artifact)
            if self.to_df:
                post_df = report.post_df.copy()
                post_df["RuntimePerLibrary"] = str(library_counts["count"].to_dict())
                post_df["RelRuntimePerLibrary"] = str(library_counts["rel_count"].to_dict())
                report.post_df = post_df
        assert self.to_file or self.to_df, "Either to_file or to_df have to be true"
        return ret_artifacts<|MERGE_RESOLUTION|>--- conflicted
+++ resolved
@@ -1105,13 +1105,9 @@
         if to_compare is None:
             to_compare = list(main_df.columns)
         assert isinstance(to_compare, list)
-<<<<<<< HEAD
-        assert all(col in main_df.columns for col in to_compare), f"Missing cols? ({to_compare} vs {list(main_df.columns)})"
-=======
         assert all(
             col in main_df.columns for col in to_compare
         ), f"Missing cols? ({to_compare} vs {list(main_df.columns)})"
->>>>>>> e83e15df
         full_df = pd.concat([pre_df, main_df, post_df], axis=1)
         grouped = full_df.groupby(group_by, axis=0, group_keys=False, dropna=False)
         new_df = pd.DataFrame()
