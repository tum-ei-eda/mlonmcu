--- conflicted
+++ resolved
@@ -83,11 +83,5 @@
         espidfInstallArgs = ["install", f"--targets={boards}"]
         env = os.environ.copy()
         env["IDF_TOOLS_PATH"] = str(espidfInstallDir)
-<<<<<<< HEAD
-        utils.python(espidfInstallScript, *espidfInstallArgs, print_output=False, live=verbose, env=env)
-    context.cache["espidf.install_dir"] = espidfInstallDir
-=======
         utils.python(espidfInstallScript, *espidfInstallArgs, live=verbose, env=env)
-    context.cache["espidf.install_dir"] = espidfInstallDir
-    context.export_paths.add(espidfInstallDir / "bin")
->>>>>>> 9fd39d11
+    context.cache["espidf.install_dir"] = espidfInstallDir