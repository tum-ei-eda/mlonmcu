#
# Copyright (c) 2022 TUM Department of Electrical and Computer Engineering.
#
# This file is part of MLonMCU.
# See https://github.com/tum-ei-eda/mlonmcu.git for further info.
#
# Licensed under the Apache License, Version 2.0 (the "License");
# you may not use this file except in compliance with the License.
# You may obtain a copy of the License at
#
#     http://www.apache.org/licenses/LICENSE-2.0
#
# Unless required by applicable law or agreed to in writing, software
# distributed under the License is distributed on an "AS IS" BASIS,
# WITHOUT WARRANTIES OR CONDITIONS OF ANY KIND, either express or implied.
# See the License for the specific language governing permissions and
# limitations under the License.
#
"""Definition if the contextmanager for mlonmcu environments."""

import sys
import os
import shutil
import tempfile
<<<<<<< HEAD
from typing import List, Union, Optional, Dict
=======
from typing import List, Union, Optional
>>>>>>> f320dfa8
from pathlib import Path
import filelock

from mlonmcu.utils import ask_user
from mlonmcu.logging import get_logger, set_log_file
from mlonmcu.session.run import Run
from mlonmcu.session.session import Session
from mlonmcu.setup.cache import TaskCache
import mlonmcu.setup.utils as utils
from mlonmcu.plugins import process_extensions
from mlonmcu.context.read_write_filelock import ReadFileLock, WriteFileLock, RWLockTimeout

from mlonmcu.environment.environment import Environment, UserEnvironment

from mlonmcu.environment.list import get_environments_map
from mlonmcu.environment.config import get_environments_dir, get_plugins_dir

logger = get_logger()


def lookup_environment() -> Environment:
    """Helper function to automatically find a suitable environment.

    This function is used if neither a name nor a path of the environment was specified by the user.
    The lookup follows a predefined order:
    - Check current working directory
    - Check MLONMCU_HOME environment variable
    - Default environment for current user

    Returns
    -------
    environment : Path
        The environment (if the lookup was successful).
    """
    logger.debug("Starting lookup for mlonmcu environment")

    logger.debug("First checking in local working directory")
    path = os.path.join(os.getcwd(), "environment.yml")
    if os.path.exists(path):
        logger.debug("Found environment directory: %s", path)
        return path

    logger.debug("Next checking environment variables")
    home = os.environ.get("MLONMCU_HOME")
    if home:
        path = os.path.join(home, "environment.yml")
        if os.path.exists(path):
            logger.debug("Found environment directory: %s", path)
            return path

    logger.debug("Looking for default environment for current user")
    envs_list = get_environments_map()
    if "default" in envs_list:
        assert "path" in envs_list["default"]
        directory = envs_list["default"]["path"]
        path = os.path.join(directory, "environment.yml")
        if os.path.exists(path):
            logger.debug("Found environment directory: %s", path)
            return path
    return None


def get_environment_by_path(path: Union[str, Path]) -> Environment:
    """Utility to find an environment file using a supplied path.

    Parameters
    ----------
    path : str/Path
        The path of the environment (or its YAML file).

    Returns
    -------
    Environment:
        The environment (if the lookup was successful).
    """
    if isinstance(path, str):
        path = Path(path)
    assert isinstance(path, Path)
    if path.is_dir():
        path = path / "environment.yml"
    if path.is_file():
        return path
    return None


def get_environment_by_name(name: str) -> Environment:
    """Utility to find an environment file using a supplied name.

    Parameters
    ----------
    name : str
        The name/alias if the environment.

    Returns
    -------
    Environment :
        The environment (if the lookup was successful).
    """
    # TODO: parse the ini file instead
    environments_dir = get_environments_dir()
    if environments_dir.is_dir():
        path = environments_dir / name
        if path.is_dir():
            return get_environment_by_path(path)
    return None


def get_ids(directory: Path) -> List[int]:
    """Get a sorted list of ids for sessions/runs found in the given directory.

    Parameters
    ----------
    directory : Path
        Directory where the sessions/runs are stored.

    Returns:
    list
        List of integers representing the session numbers. Empty list if directory does not exist.
    """
    if not directory.is_dir():
        return []

    ids = [int(o) for o in os.listdir(directory) if os.path.isdir(directory / o) and not os.path.islink(directory / o)]
    return sorted(ids)  # TODO: sort by session datetime?


def lookup_session_label(session_labels: Dict[str, int], sess_idx: int) -> Optional[int]:
    for label, session in session_labels.items():
        if session == sess_idx:
            return label
    return None


def get_session_labels(env: Environment) -> Dict[str, int]:
    # TODO: write session label to sess dir instead!
    ret = {}
    results_dir = env.paths["results"].path
    # TODO: handle excel reports was well?
    csv_files = results_dir.glob("*.csv")
    for csv_file in csv_files:
        # print("csv_file", csv_file)
        label = csv_file.stem
        import pandas as pd

        report_df = pd.read_csv(csv_file)
        # not all reports will have session col
        if "Session" not in report_df.columns:
            continue
        if len(report_df) == 0:
            continue
        sessions = list(report_df["Session"].unique())
        assert len(sessions) == 1
        session = sessions[0]
        # print("label", label)
        # print("session", session)
        ret[label] = session
    return ret


def load_recent_sessions(env: Environment, count: int = None) -> List[Session]:
    """Get a list of recent sessions for the environment.

    Parameters
    ----------
    env : Environment
        MLonMCU environment which should be used.
    count : int
        Maximum number of sessions to return. Collect all if None.

    Returns
    -------
    list:
        The resulting list of session objects.
    """

    if count is not None:
        raise NotImplementedError()
    sessions = []

    sessions_directory = env.paths["temp"].path / "sessions"

    # TODO: in the future also strs (custom or hash) should be allowed
    session_ids = get_ids(sessions_directory)

    session_labels = get_session_labels(env)

    for sid in session_ids:
        session_directory = sessions_directory / str(sid)
        # session_file = sessions_directory / str(sid) / "session.txt"
        # if not session_file.is_file():
        #     continue
        runs_directory = session_directory / "runs"
        run_ids = get_ids(runs_directory)
        runs = []
        for rid in run_ids:
            run_directory = runs_directory / str(rid)
            # run_file = run_directory / "run.txt"
            # run = Run.from_file(run_file)  # TODO: actually implement run restore
            run = Run()  # TODO: fix
            run.archived = True
            run.dir = run_directory
            runs.append(run)
<<<<<<< HEAD
        label = lookup_session_label(session_labels, sid)
        if label is None:
            label = "unknown"
        session = Session(idx=sid, label=label, archived=True, dir=session_directory)
=======
        session = Session(idx=sid, archived=True, dest=session_directory)
>>>>>>> f320dfa8
        session.runs = runs
        session.dir = session_directory
        sessions.append(session)
    return sessions


def resolve_environment_file(name: str = None, path: str = None) -> Path:
    """Utility to find the environment file by a optionally given name or path.

    The lookup is performed in a predefined order:
    - If specified: name/path
    - Else: see lookup_environment()

    Parameters
    ----------
    name : str
        Hint for the environment name provided by the user.
    path : str
        Hint for the environment path provided by the user.

    Returns
    -------
    Path :
        Path to the found environment.yml (if sucessful)
    """
    if name and path:
        raise RuntimeError("mlonmcu environments are specified either by name OR path")
    if name:
        env_file = get_environment_by_name(name)
    elif path:
        env_file = get_environment_by_path(path)
    else:
        env_file = lookup_environment()
        if not env_file:
            raise RuntimeError("Lookup for mlonmcu environment was not successful.")
    assert env_file is not None, "Environment not found!"
    return Path(env_file)


def setup_logging(environment):
    """Check logging settings for environment and initialize the logs directory.

    Attributes
    ----------
    environment : Environment
        The MLonMCU Environment where paths, repos, features,... are configured.
    """
    defaults = environment.defaults
    level = defaults.log_level
    to_file = defaults.log_to_file
    rotate = defaults.log_rotate
    if to_file:
        assert "logs" in environment.paths, "To use a logfile, define a logging directory in your environment.yml"
        directory = environment.paths["logs"].path
        if not directory.is_dir():
            directory.mkdir()
        path = directory / "mlonmcu.log"
        set_log_file(path, level=level, rotate=rotate)


class MlonMcuContext:
    """Contextmanager for mlonmcu environments.

    Attributes
    ----------
    environment : Environment
        The MLonMCU Environment where paths, repos, features,... are configured.
    deps_lock : str ("read" or "write" default "write")
        Read means that the program does not write to the ./deps folder in the env folder.
    sessions : list
        List of sessions for the current environment.
    session_idx : list
        A counter for determining the next session index.
    cache : TaskCache
        The cache where paths of installed dependencies can be looked up.


    """

    def __init__(self, name: str = None, path: str = None, deps_lock: str = "write"):
        env_file = resolve_environment_file(name=name, path=path)
        assert env_file is not None, "Unable to find a MLonMCU environment"
        self.environment = UserEnvironment.from_file(env_file)  # TODO: move to __enter__
        actual_home = env_file.parent.resolve()
        specified_home = Path(self.environment.home).resolve()
        if specified_home != actual_home:
            logger.warning(
                "The HOME directory %s specified in environment.yml does not match workspace directory %s!",
                specified_home,
                actual_home,
            )
        setup_logging(self.environment)
        assert deps_lock in ["read", "write"]
        if deps_lock == "read":
            self.deps_lock = ReadFileLock(os.path.join(self.environment.home, ".deps_lock"))
        elif deps_lock == "write":
            self.deps_lock = WriteFileLock(os.path.join(self.environment.home, ".deps_lock"))
        self.latest_session_link_lock = filelock.FileLock(
            os.path.join(self.environment.home, ".latest_session_link_lock")
        )
        # Reusing lock for latest session link here...
        try:
            lock = self.latest_session_link_lock.acquire(timeout=10)
        except filelock.Timeout as err:
            raise RuntimeError("Lock on current context could not be aquired.") from err
        else:
            with lock:
                self.sessions = load_recent_sessions(self.environment)
                if self.environment.defaults.cleanup_auto:
                    logger.debug("Cleaning up old sessions automaticaly")
                    self.cleanup_sessions(keep=self.environment.defaults.cleanup_keep, interactive=False)
                    self.sessions = load_recent_sessions(self.environment)
                self.session_idx = self.sessions[-1].idx if len(self.sessions) > 0 else -1
                logger.debug(f"Restored {len(self.sessions)} recent sessions")
        self.cache = TaskCache()
        self.export_paths = set()

    def create_session(self, label="", config=None, dest: Optional[Union[str, Path]] = None):
        try:
            lock = self.latest_session_link_lock.acquire(timeout=10)
        except filelock.Timeout as err:
            raise RuntimeError("Lock on current context could not be aquired.") from err
        else:
            with lock:
                """Create a new session in the current context."""
                self.sessions = load_recent_sessions(self.environment)
                idx = self.session_idx + 1
                logger.debug("Creating a new session with idx %s", idx)
                temp_directory = self.environment.paths["temp"].path
                sessions_directory = temp_directory / "sessions"
                sessions_directory.mkdir(exist_ok=True, parents=True)
                session_dir = sessions_directory / str(idx)
                session = Session(idx=idx, label=label, dest=dest if dest is not None else session_dir, config=config)
                self.sessions.append(session)
                self.session_idx = idx
                # TODO: move this to a helper function
                session_link = sessions_directory / "latest"
                if os.path.islink(session_link):
                    os.unlink(session_link)
                os.symlink(session_dir, session_link)
        return session

    def load_cache(self):
        """If available load the cache.ini file in the deps directory"""
        if self.environment:
            if self.environment.paths:
                if "deps" in self.environment.paths:
                    deps_dir = self.environment.paths["deps"].path
                    if deps_dir.is_dir():
                        cache_file = deps_dir / "cache.ini"
                        if cache_file.is_file():
                            logger.info("Loading environment cache from file")
                            self.cache.read_from_file(cache_file)
                            logger.info("Successfully initialized cache")
                            return
        logger.info("No cache found in deps directory")

    def load_extensions(self):
        """If available load the extensions.py scripts in the plugin directories"""
        if self.environment:
            allow_extensions = self.environment.vars.get("allow_extensions", False)
            if not allow_extensions:
                return

        # TODO: check vars.enable_extensions before!
        def _load(plugins_dir, hint="Unknown"):
            if plugins_dir.is_dir():
                extensions_file = plugins_dir / "extensions.py"
                if extensions_file.is_file():
                    logger.info(f"Loading extensions.py ({hint})")
                    process_extensions(extensions_file, desc=hint.lower())

        # global (user)
        plugins_dir = Path(get_plugins_dir())
        _load(plugins_dir, hint="User")

        # local (environment)
        if self.environment:
            if self.environment.paths:
                if "plugins" in self.environment.paths:
                    plugins_dir = self.environment.paths["plugins"].path
                    _load(plugins_dir, hint="Environment")

    def get_session(self, label="", resume=False, config=None, dest=None) -> Session:
        """Get an active session if available, else create a new one.

        Returns
        -------
        Session:
            An active session
        """
        if resume:
            assert len(self.sessions) > 0, "There is no recent session available"
            # session = self.sessions[-1]
            assert False, "The latest session can not be resumed"
            raise NotImplementedError

        if self.session_idx < 0 or not self.sessions[-1].active:
            self.create_session(label=label, config=config, dest=dest)
        ret = self.sessions[-1]
        return ret

    def __enter__(self):
        logger.debug("Enter MlonMcuContext")
        if self.deps_lock.is_locked:
            raise RuntimeError(
                "Lock on current context could not be acquired. "
                f"Current context is locked via: {self.deps_lock.filepath}"
            )
        if self.deps_lock:
            logger.debug("Locking context")
            try:
                self.deps_lock.acquire()
            except RWLockTimeout as err:
                raise RuntimeError(
                    "Lock on current context could not be aquired. "
                    f"Current context is locked via: {self.deps_lock.filepath}"
                ) from err
        self.load_cache()
        self.load_extensions()
        return self

    def cleanup(self):
        """Clean up the context before leaving the context by closing all active sessions"""
        logger.debug("Cleaning up active sessions")
        for session in self.sessions:
            if session.active:
                session.close()

    @property
    def is_clean(self):
        """Return true if all sessions in the context are inactive"""
        return not any(sess.active for sess in self.sessions)

    # WARNING: this will remove the actual session directories!
    def cleanup_sessions(self, keep=10, interactive=True):
        """Utility to cleanup old sessions from the disk."""
        assert self.is_clean
        all_sessions = self.sessions
        to_keep = all_sessions[-keep:] if keep > 0 else []
        to_remove = self.sessions[:-keep] if keep > 0 else self.sessions
        count = len(to_remove)
        if count > 0:
            temp_dir = self.environment.lookup_path("temp").path
            sessions_dir = temp_dir / "sessions"
            if interactive:
                print(
                    f"The following {count} sessions will be removed from the environments temp directory ({temp_dir}):"
                )
                print(" ".join([str(session.idx) for session in to_remove]))

            if ask_user("Are your sure?", default=not interactive, interactive=interactive):
                for session in to_remove:
                    session_dir = sessions_dir / str(session.idx)
                    if not session_dir.is_dir():
                        # Skip / Dir does not exist
                        continue
                    session_lock = session_dir / ".lock"
                    if session_lock.is_file():
                        # Skip / Session locked (unclean or in progress)
                        continue
                    shutil.rmtree(session_dir)
                self.sessions = to_keep
                self.session_idx = self.sessions[-1].idx if len(self.sessions) > 0 else -1
                if interactive:
                    print("Done")
            else:
                if interactive:
                    print("Aborted")
        else:
            if interactive:
                print("No sessions selected for removal")
        # We currently do not support rewirting the indices to start from scratch again as this
        # would lead to inconsitencies with the path in the report/cmake build dirtectory

    def get_sessions_runs_idx(self):
        sessions_dict = {}
        for session in self.sessions:
            session_runs_idx = [run.idx if run.idx is not None else i for i, run in enumerate(session.runs)]
            sessions_dict[session.idx] = session_runs_idx
        return sessions_dict

    def print_summary(self, sessions=True, runs=False, labels=True):
        def print_sessions(sessions_runs, with_runs=False, with_labels=True):
            print("Sessions:")
            session_index_map = {session.idx: i for i, session in enumerate(self.sessions)}
            for session, runs in sessions_runs.items():
                print(f"  - {session}", end="")
                if with_runs:
                    print(" (" + self.sessions[session_index_map[session]].label + ")", end="")
                if with_runs:
                    print(" [runs: " + " ".join([str(run) for run in runs]) + "]", end="")
                print()

        print("Context Summary\n")
        sessions_runs = self.get_sessions_runs_idx()
        print_sessions(sessions_runs, with_runs=runs, with_labels=labels)

    def lookup(self, key, flags=None):
        user_vars = self.environment.vars
        if key in user_vars:
            return user_vars[key]
        return self.cache[key, flags]

    def export(self, dest, session_ids=None, run_ids=None, session_labels=None, interactive=True):
        dest = Path(dest)
        if (dest.is_file() and dest.exists()) or (dest.is_dir() and utils.is_populated(dest)):
            if not ask_user("Destination is already populated! Overwrite?", default=True, interactive=interactive):
                print("Aborted")
                return
        dest_, ext = os.path.splitext(dest)
        if session_labels is None:
            session_labels = []
        if session_ids is None:
            session_ids = []
        if len(session_ids) == 0 and len(session_labels) == 0:
            # Can not select all sessions, fall back to latest session
            session_ids = [-1]

        if run_ids is not None:
            assert len(session_ids) == 1, "Can only choose runs of a single session"

        def find_session(session_id: Optional[int] = None, session_label: Optional[str] = None):
            assert (session_id is None) ^ (session_label is None)
            if len(self.sessions) == 0:
                return None

            if session_id is not None:
                if session_id == -1:
                    assert len(self.sessions) > 0
                    return self.sessions[-1]

                for session in self.sessions:
                    if session.idx == session_id:
                        return session

            if session_label is not None:
                ret = []
                for session in reversed(self.sessions):
                    if session.label == session_label:
                        ret.append(session)
                if len(ret) == 0:
                    return None
                if len(ret) > 1:
                    logger.warning("Found multiple matches for label %s. Picking most recent session!", session_label)
                ret = ret[0]
                return ret

            return None

        with tempfile.TemporaryDirectory() as tmpdirname:
            tmpdir = Path(tmpdirname)
            sessions = []
            for label in session_labels:
                session = find_session(session_label=label)
                if session is None:
                    print(
                        f"Lookup for session label {label} failed. Available:",
                        " ".join(set([str(s.label) for s in self.sessions])),
                    )
                    sys.exit(1)
                sessions.append(session)
            for sid in session_ids:
                session = find_session(session_id=sid)
                if session is None:
                    print(
                        f"Lookup for session id {sid} failed. Available:", " ".join([str(s.idx) for s in self.sessions])
                    )
                    sys.exit(1)
                sessions.append(session)
            for session in sessions:
                if len(sessions) == 1:
                    base = tmpdir
                else:
                    base = tmpdir / str(sid)
                if run_ids is None:
                    src = session.dir / "runs"
                    report_path = session.dir / "report.csv"  # TODO: only works for csv
                    # TODO: use artifacts from restored session instead
                    shutil.copytree(
                        src, base, dirs_exist_ok=True, symlinks=True
                    )  # Warning: dirs_exist_ok=True requires python 3.8+
                    if report_path.is_file():
                        shutil.copyfile(report_path, base / "report.csv")
                else:
                    base = base / "runs"
                    for rid in run_ids:
                        if rid >= len(session.runs):
                            print(
                                f"Lookup for run id {rid} failed in session {sid}. Available:",
                                " ".join([str(i) for i in range(len(session.runs))]),
                            )
                            sys.exit(1)
                        run = session.runs[rid]  # TODO: We currently do not check if the index actually exists
                        if len(run_ids) == 1 and len(session_ids) == 1:
                            run_base = tmpdir
                        else:
                            run_base = base / str(rid)
                        src = run.dir
                        shutil.copytree(
                            src, run_base, dirs_exist_ok=True
                        )  # Warning: dirs_exist_ok=True requires python 3.8+
            if ext in [".zip", ".tar"]:
                print(f"Creating archive: {dest}")
                shutil.make_archive(dest_, ext[1:], tmpdirname)
            else:
                print(f"Creating directory: {dest}")
                if dest.is_dir():
                    shutil.rmtree(dest)  # Cleanup old contents
                # dest.mkdir(exist_ok=True)
                shutil.move(tmpdirname, str(dest))
        print("Done")

    def __exit__(self, exception_type, exception_value, traceback):
        logger.debug("Exit MlonMcuContext")
        self.cleanup()
        if self.deps_lock:
            logger.debug("Releasing lock on context")
            self.deps_lock.release()
        return False<|MERGE_RESOLUTION|>--- conflicted
+++ resolved
@@ -22,11 +22,7 @@
 import os
 import shutil
 import tempfile
-<<<<<<< HEAD
 from typing import List, Union, Optional, Dict
-=======
-from typing import List, Union, Optional
->>>>>>> f320dfa8
 from pathlib import Path
 import filelock
 
@@ -229,14 +225,10 @@
             run.archived = True
             run.dir = run_directory
             runs.append(run)
-<<<<<<< HEAD
         label = lookup_session_label(session_labels, sid)
         if label is None:
             label = "unknown"
-        session = Session(idx=sid, label=label, archived=True, dir=session_directory)
-=======
-        session = Session(idx=sid, archived=True, dest=session_directory)
->>>>>>> f320dfa8
+        session = Session(idx=sid, label=label, archived=True, dest=session_directory)
         session.runs = runs
         session.dir = session_directory
         sessions.append(session)
