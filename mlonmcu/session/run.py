--- conflicted
+++ resolved
@@ -385,12 +385,6 @@
         self.backend = backend
         # assert len(self.platforms) > 0, "Add at least a platform before adding a backend."
         if self.model is not None:
-<<<<<<< HEAD
-            assert self.backend.supports_model(self.model), (
-                "The added backend does not support the chosen model. "
-                "Add the backend before adding a model to find a suitable frontend."
-            )
-=======
             if not isinstance(self.model, Model):
                 self.backend = None
                 return
@@ -399,7 +393,6 @@
                     "The added backend does not support the chosen model. "
                     "Add the backend before adding a model to find a suitable frontend."
                 )
->>>>>>> 9fd39d11
         for platform in self.platforms:
             self.backend.add_platform_config(platform.name, platform.config)
             self.backend.add_platform_defs(platform.name, platform.definitions)
@@ -835,27 +828,6 @@
         target_to_backend = self.target_to_backend and (self.target is not None)
         if self.backend.needs_target or self.target_optimized_layouts or self.target_optimized_schedules:
             assert self.target is not None, "Config target_to_backend can only be used if a target was provided"
-<<<<<<< HEAD
-            cfg = self.target.get_backend_config(self.backend.name)  # Do not expect a backend prefix here
-            if len(cfg) > 0:
-                logger.debug("Updating backend config based on given target.")
-                self.backend.config.update(cfg)
-
-        self.export_stage(RunStage.LOAD, optional=self.export_optional)  # Not required anymore?
-        self.artifacts_per_stage[RunStage.BUILD] = {}
-        for name in self.artifacts_per_stage[RunStage.LOAD]:
-            model_artifact = self.artifacts_per_stage[RunStage.LOAD][name][0]
-            if not model_artifact.exported:
-                model_artifact.export(self.dir)
-            self.backend.load_model(model=model_artifact.path)
-            if self.has_stage(RunStage.TUNE):
-                self.export_stage(RunStage.TUNE, optional=self.export_optional)
-                if len(self.artifacts_per_stage[RunStage.TUNE][name]) > 0:  # TODO: inaccurate!
-                    tuning_artifact = self.artifacts_per_stage[RunStage.TUNE][name][0]
-                    if not tuning_artifact.exported:
-                        tuning_artifact.export(self.dir)
-                    self.backend.tuning_records = tuning_artifact.path
-=======
             target_to_backend = True
 
         if target_to_backend:
@@ -865,7 +837,6 @@
                 optimized_layouts=self.target_optimized_layouts,
                 optimized_schedules=self.target_optimized_schedules,
             )
->>>>>>> 9fd39d11
 
         def _build():
             # TODO: allow raw data as well as filepath in backends
