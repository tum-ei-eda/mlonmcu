--- conflicted
+++ resolved
@@ -427,13 +427,9 @@
             ret = self.invoke_tvmc("compile", *args, cwd=cwd)
         return ret
 
-<<<<<<< HEAD
-    def load_model(self, model, input_shapes=None, output_shapes=None, input_types=None, output_types=None, params_path=None):
-=======
     def load_model(
         self, model, input_shapes=None, output_shapes=None, input_types=None, output_types=None, params_path=None
     ):
->>>>>>> df84bcc4
         self.model = model
         self.params_path = params_path
         # TODO: path model class instead of path!
